--- conflicted
+++ resolved
@@ -44,7 +44,6 @@
     os.makedirs(cache_dir, exist_ok=True)
     return os.path.join(cache_dir, CACHE_FILES[name])
 
-<<<<<<< HEAD
 
 def _get_timezone(app):
     tz_name = app.config.get("TZ", "America/Chicago")
@@ -57,7 +56,6 @@
 
 def _now_tz(app) -> datetime:
     tz = _get_timezone(app)
-=======
 
 
 def _get_timezone(app):
@@ -88,7 +86,6 @@
 def _now_tz(app) -> datetime:
     tz_name = app.config.get("TZ", "America/Chicago")
     tz = pytz.timezone(tz_name)
->>>>>>> e722de80
     return datetime.now(tz)
 
 
@@ -119,15 +116,12 @@
 # ---------------------------------------------------------------------------
 
 
-<<<<<<< HEAD
-=======
 
 # ---------------------------------------------------------------------------
 # Loader registry
 # ---------------------------------------------------------------------------
 
 
->>>>>>> e722de80
 def _load_attendance(app) -> Dict[str, Any]:
     from ..integrations.google_sheets_attendance import build_attendance_cache
 
@@ -142,11 +136,9 @@
         program_hint=app.config.get("PROGRAM_COLUMN", ""),
     )
 
-<<<<<<< HEAD
 
 def _load_availability(app) -> Dict[str, Any]:
     from ..integrations.google_sheets_attendance import build_availability_cache
-=======
 
 def _load_availability(app) -> Dict[str, Any]:
     from ..integrations.google_sheets_attendance import build_availability_cache
@@ -175,7 +167,6 @@
         tab_name=tab_name,
         mapping_json=app.config.get("UMR_MAPPING_JSON", ""),
     )
->>>>>>> e722de80
 
     url = app.config.get("AVAILABILITY_CSV_URL", "")
     if not url:
@@ -223,8 +214,6 @@
 
     loader = CACHE_LOADERS[cache_name]
 
-<<<<<<< HEAD
-=======
 CACHE_LOADERS: Dict[str, Callable] = {
     "attendance": _load_attendance,
     "availability": _load_availability,
@@ -309,7 +298,6 @@
 
     loader = CACHE_LOADERS[cache_name]
 
->>>>>>> e722de80
     try:
         data = loader(app)
         path = _cache_path(app, cache_name)
@@ -333,10 +321,7 @@
                 "Cache '%s' refresh failed; returning empty dataset.", cache_name
             )
             return {}
-<<<<<<< HEAD
-=======
         refresh_cache(app, cache_name)
->>>>>>> e722de80
 
     path = _cache_path(app, cache_name)
     try:
@@ -358,12 +343,9 @@
                 cache_name,
             )
             return {}
-<<<<<<< HEAD
-=======
         refresh_cache(app, cache_name)
         with open(path, "rb") as fh:
             return pickle.load(fh)
->>>>>>> e722de80
     except Exception:
         app.logger.exception("Error reading cache %s; returning empty dict", cache_name)
         return {}
