"""Centralised caching for Google Sheet integrations.

This module keeps a very small surface area: every cacheable dataset
is backed by a loader function that knows how to talk to Google Sheets
or other remote sources.  The cache on disk is refreshed once per day
at the configured time (defaults to 0500 America/Chicago) and may also
be refreshed manually through the admin route.

Each cache entry is a Python dict composed exclusively of basic data
types so it can be safely pickled and used across workers.
"""

from __future__ import annotations

import logging
import os
import pickle
import threading
import time
from datetime import datetime, timedelta
from pathlib import Path
from typing import Callable, Dict, Any

import pytz

log = logging.getLogger(__name__)

# ---------------------------------------------------------------------------
# Paths / registry
# ---------------------------------------------------------------------------

CACHE_DIR = Path(__file__).resolve().parent.parent / "cache"
CACHE_DIR.mkdir(parents=True, exist_ok=True)

CACHE_FILES = {
    "attendance": "attendance.pkl",
    "availability": "availability.pkl",
    "umr": "umr.pkl",
}


def _cache_path(app, name: str) -> str:
    cache_dir = app.config.get("CACHE_DIR", str(CACHE_DIR))
    os.makedirs(cache_dir, exist_ok=True)
    return os.path.join(cache_dir, CACHE_FILES[name])

<<<<<<< HEAD

def _get_timezone(app):
    tz_name = app.config.get("TZ", "America/Chicago")
    try:
        return pytz.timezone(tz_name)
    except Exception:
        log.warning("Invalid timezone '%s'; defaulting to UTC", tz_name)
        return pytz.UTC


def _now_tz(app) -> datetime:
    tz = _get_timezone(app)
=======

def _get_timezone(app):
    tz_name = app.config.get("TZ", "America/Chicago")
    try:
        return pytz.timezone(tz_name)
    except Exception:
        log.warning("Invalid timezone '%s'; defaulting to UTC", tz_name)
        return pytz.UTC


def _now_tz(app) -> datetime:
    tz = _get_timezone(app)


def _get_timezone(app):
    tz_name = app.config.get("TZ", "America/Chicago")
    try:
        return pytz.timezone(tz_name)
    except Exception:
        log.warning("Invalid timezone '%s'; defaulting to UTC", tz_name)
        return pytz.UTC


def _now_tz(app) -> datetime:
    tz = _get_timezone(app)

def _get_timezone(app):
    tz_name = app.config.get("TZ", "America/Chicago")
    try:
        return pytz.timezone(tz_name)
    except Exception:
        log.warning("Invalid timezone '%s'; defaulting to UTC", tz_name)
        return pytz.UTC


def _now_tz(app) -> datetime:
    tz = _get_timezone(app)


def _now_tz(app) -> datetime:
    tz_name = app.config.get("TZ", "America/Chicago")
    tz = pytz.timezone(tz_name)
>>>>>>> cad59545
    return datetime.now(tz)


def _should_refresh(app, cache_name: str) -> bool:
    path = _cache_path(app, cache_name)
    if not os.path.exists(path):
        return True

    tz = _get_timezone(app)
    try:
        mtime = datetime.fromtimestamp(os.path.getmtime(path), tz)
    except Exception:
        log.exception("Failed to interpret mtime for cache '%s'", cache_name)
        return True

    now = _now_tz(app)
    refresh_hour = app.config.get("CACHE_REFRESH_HOUR", 5)
    refresh_minute = app.config.get("CACHE_REFRESH_MINUTE", 0)
    last_refresh = now.replace(hour=refresh_hour, minute=refresh_minute, second=0, microsecond=0)
    if now < last_refresh:
        last_refresh -= timedelta(days=1)

    return mtime < last_refresh


# ---------------------------------------------------------------------------
# Loader registry
# ---------------------------------------------------------------------------


<<<<<<< HEAD
=======

# ---------------------------------------------------------------------------
# Loader registry
# ---------------------------------------------------------------------------


>>>>>>> cad59545
def _load_attendance(app) -> Dict[str, Any]:
    from ..integrations.google_sheets_attendance import build_attendance_cache

    sheet_id = app.config.get("SPREADSHEET_ID")
    tab_name = app.config.get("WORKSHEET_NAME", "Attendance Roster")
    if not sheet_id:
        raise RuntimeError("SPREADSHEET_ID is not configured.")

    return build_attendance_cache(
        sheet_id=sheet_id,
        tab_name=tab_name,
        program_hint=app.config.get("PROGRAM_COLUMN", ""),
    )

<<<<<<< HEAD

def _load_availability(app) -> Dict[str, Any]:
    from ..integrations.google_sheets_attendance import build_availability_cache

=======

def _load_availability(app) -> Dict[str, Any]:
    from ..integrations.google_sheets_attendance import build_availability_cache

def _load_availability(app) -> Dict[str, Any]:
    from ..integrations.google_sheets_attendance import build_availability_cache

    url = app.config.get("AVAILABILITY_CSV_URL", "")
    if not url:
        log.info("Availability CSV URL not configured; returning empty dataset.")
        return {"generated_at": _now_tz(app).isoformat(), "entries": [], "index": {}}

    return build_availability_cache(
        csv_url=url,
        name_column_override=app.config.get("AVAILABILITY_NAME_COLUMN", ""),
    )


def _load_umr(app) -> Dict[str, Any]:
    from ..integrations.google_sheets_attendance import build_umr_cache

    sheet_id = app.config.get("SPREADSHEET_ID")
    tab_name = app.config.get("UMR_TAB_NAME", "UMR")
    if not sheet_id:
        raise RuntimeError("SPREADSHEET_ID is not configured.")

    return build_umr_cache(
        sheet_id=sheet_id,
        tab_name=tab_name,
        mapping_json=app.config.get("UMR_MAPPING_JSON", ""),
    )

    url = app.config.get("AVAILABILITY_CSV_URL", "")
    if not url:
        log.info("Availability CSV URL not configured; returning empty dataset.")
        return {"generated_at": _now_tz(app).isoformat(), "entries": [], "index": {}}

    return build_availability_cache(
        csv_url=url,
        name_column_override=app.config.get("AVAILABILITY_NAME_COLUMN", ""),
    )


def _load_umr(app) -> Dict[str, Any]:
    from ..integrations.google_sheets_attendance import build_umr_cache

    sheet_id = app.config.get("SPREADSHEET_ID")
    tab_name = app.config.get("UMR_TAB_NAME", "UMR")
    if not sheet_id:
        raise RuntimeError("SPREADSHEET_ID is not configured.")

    return build_umr_cache(
        sheet_id=sheet_id,
        tab_name=tab_name,
        mapping_json=app.config.get("UMR_MAPPING_JSON", ""),
    )


CACHE_LOADERS: Dict[str, Callable] = {
    "attendance": _load_attendance,
    "availability": _load_availability,
    "umr": _load_umr,
}


# ---------------------------------------------------------------------------
# Public helpers
# ---------------------------------------------------------------------------


def refresh_cache(app, cache_name: str = "attendance") -> bool:
    """Force refresh for a specific cache file."""

    if cache_name not in CACHE_LOADERS:
        raise KeyError(f"Unknown cache: {cache_name}")

    loader = CACHE_LOADERS[cache_name]

CACHE_LOADERS: Dict[str, Callable] = {
    "attendance": _load_attendance,
    "availability": _load_availability,
    "umr": _load_umr,
}


# ---------------------------------------------------------------------------
# Public helpers
# ---------------------------------------------------------------------------


def refresh_cache(app, cache_name: str = "attendance") -> bool:
    """Force refresh for a specific cache file."""

    if cache_name not in CACHE_LOADERS:
        raise KeyError(f"Unknown cache: {cache_name}")

    loader = CACHE_LOADERS[cache_name]

def _load_availability(app) -> Dict[str, Any]:
    from ..integrations.google_sheets_attendance import build_availability_cache

    url = app.config.get("AVAILABILITY_CSV_URL", "")
    if not url:
        log.info("Availability CSV URL not configured; returning empty dataset.")
        return {"generated_at": _now_tz(app).isoformat(), "entries": [], "index": {}}

    return build_availability_cache(
        csv_url=url,
        name_column_override=app.config.get("AVAILABILITY_NAME_COLUMN", ""),
    )



def _load_availability(app) -> Dict[str, Any]:
    from ..integrations.google_sheets_attendance import build_availability_cache

>>>>>>> cad59545
    url = app.config.get("AVAILABILITY_CSV_URL", "")
    if not url:
        log.info("Availability CSV URL not configured; returning empty dataset.")
        return {"generated_at": _now_tz(app).isoformat(), "entries": [], "index": {}}

    return build_availability_cache(
        csv_url=url,
        name_column_override=app.config.get("AVAILABILITY_NAME_COLUMN", ""),
    )


def _load_umr(app) -> Dict[str, Any]:
    from ..integrations.google_sheets_attendance import build_umr_cache

    sheet_id = app.config.get("SPREADSHEET_ID")
    tab_name = app.config.get("UMR_TAB_NAME", "UMR")
    if not sheet_id:
        raise RuntimeError("SPREADSHEET_ID is not configured.")

    return build_umr_cache(
        sheet_id=sheet_id,
        tab_name=tab_name,
        mapping_json=app.config.get("UMR_MAPPING_JSON", ""),
    )


CACHE_LOADERS: Dict[str, Callable] = {
    "attendance": _load_attendance,
    "availability": _load_availability,
    "umr": _load_umr,
}


# ---------------------------------------------------------------------------
# Public helpers
# ---------------------------------------------------------------------------


def refresh_cache(app, cache_name: str = "attendance") -> bool:
    """Force refresh for a specific cache file."""

    if cache_name not in CACHE_LOADERS:
        raise KeyError(f"Unknown cache: {cache_name}")

    loader = CACHE_LOADERS[cache_name]

    try:
        data = loader(app)
        path = _cache_path(app, cache_name)
        with open(path, "wb") as fh:
            pickle.dump(data, fh)
        app.logger.info("Cache refreshed for %s -> %s", cache_name, path)
        return True
    except Exception:
        app.logger.exception("Cache refresh failed for %s", cache_name)
        return False


def get_cached_data(app, cache_name: str = "attendance") -> Dict[str, Any]:
    if cache_name not in CACHE_LOADERS:
        raise KeyError(f"Unknown cache: {cache_name}")

    if _should_refresh(app, cache_name):
        app.logger.debug("Cache '%s' is stale; refreshing.", cache_name)
        if not refresh_cache(app, cache_name):
            app.logger.error(
                "Cache '%s' refresh failed; returning empty dataset.", cache_name
            )
            return {}
<<<<<<< HEAD
=======
        refresh_cache(app, cache_name)
>>>>>>> cad59545

    path = _cache_path(app, cache_name)
    try:
        with open(path, "rb") as fh:
            return pickle.load(fh)
    except FileNotFoundError:
        app.logger.warning("Cache %s missing on disk; regenerating.", cache_name)
        if not refresh_cache(app, cache_name):
            app.logger.error(
                "Cache '%s' could not be created; returning empty dataset.", cache_name
            )
            return {}
        try:
            with open(path, "rb") as fh:
                return pickle.load(fh)
        except FileNotFoundError:
            app.logger.error(
                "Cache '%s' still missing after refresh; returning empty dataset.",
                cache_name,
            )
            return {}
<<<<<<< HEAD
=======
        refresh_cache(app, cache_name)
        with open(path, "rb") as fh:
            return pickle.load(fh)
>>>>>>> cad59545
    except Exception:
        app.logger.exception("Error reading cache %s; returning empty dict", cache_name)
        return {}


# ---------------------------------------------------------------------------
# Scheduler
# ---------------------------------------------------------------------------


def _scheduler_loop(app):
    tz = _get_timezone(app)
    while True:
        now = datetime.now(tz)
        refresh_time = now.replace(
            hour=app.config.get("CACHE_REFRESH_HOUR", 5),
            minute=app.config.get("CACHE_REFRESH_MINUTE", 0),
            second=0,
            microsecond=0,
        )
        if now >= refresh_time:
            refresh_time += timedelta(days=1)

        sleep_seconds = max(1, int((refresh_time - now).total_seconds()))
        app.logger.debug(
            "Next cache refresh scheduled for %s (in %.2f hours)",
            refresh_time.isoformat(),
            sleep_seconds / 3600,
        )

        time.sleep(sleep_seconds)

        for cache_name in CACHE_LOADERS:
            try:
                app.logger.info("Running scheduled refresh for %s", cache_name)
                refresh_cache(app, cache_name)
            except Exception:
                app.logger.exception("Scheduled cache refresh failed for %s", cache_name)


def init_cache_scheduler(app):
    thread = threading.Thread(target=_scheduler_loop, args=(app,), daemon=True)
    thread.start()
    app.logger.info("Cache scheduler started (daily refresh).")
<|MERGE_RESOLUTION|>--- conflicted
+++ resolved
@@ -44,7 +44,6 @@
     os.makedirs(cache_dir, exist_ok=True)
     return os.path.join(cache_dir, CACHE_FILES[name])
 
-<<<<<<< HEAD
 
 def _get_timezone(app):
     tz_name = app.config.get("TZ", "America/Chicago")
@@ -57,7 +56,6 @@
 
 def _now_tz(app) -> datetime:
     tz = _get_timezone(app)
-=======
 
 def _get_timezone(app):
     tz_name = app.config.get("TZ", "America/Chicago")
@@ -100,7 +98,6 @@
 def _now_tz(app) -> datetime:
     tz_name = app.config.get("TZ", "America/Chicago")
     tz = pytz.timezone(tz_name)
->>>>>>> cad59545
     return datetime.now(tz)
 
 
@@ -131,15 +128,12 @@
 # ---------------------------------------------------------------------------
 
 
-<<<<<<< HEAD
-=======
 
 # ---------------------------------------------------------------------------
 # Loader registry
 # ---------------------------------------------------------------------------
 
 
->>>>>>> cad59545
 def _load_attendance(app) -> Dict[str, Any]:
     from ..integrations.google_sheets_attendance import build_attendance_cache
 
@@ -154,12 +148,10 @@
         program_hint=app.config.get("PROGRAM_COLUMN", ""),
     )
 
-<<<<<<< HEAD
 
 def _load_availability(app) -> Dict[str, Any]:
     from ..integrations.google_sheets_attendance import build_availability_cache
 
-=======
 
 def _load_availability(app) -> Dict[str, Any]:
     from ..integrations.google_sheets_attendance import build_availability_cache
@@ -276,7 +268,6 @@
 def _load_availability(app) -> Dict[str, Any]:
     from ..integrations.google_sheets_attendance import build_availability_cache
 
->>>>>>> cad59545
     url = app.config.get("AVAILABILITY_CSV_URL", "")
     if not url:
         log.info("Availability CSV URL not configured; returning empty dataset.")
@@ -346,10 +337,7 @@
                 "Cache '%s' refresh failed; returning empty dataset.", cache_name
             )
             return {}
-<<<<<<< HEAD
-=======
         refresh_cache(app, cache_name)
->>>>>>> cad59545
 
     path = _cache_path(app, cache_name)
     try:
@@ -371,12 +359,9 @@
                 cache_name,
             )
             return {}
-<<<<<<< HEAD
-=======
         refresh_cache(app, cache_name)
         with open(path, "rb") as fh:
             return pickle.load(fh)
->>>>>>> cad59545
     except Exception:
         app.logger.exception("Error reading cache %s; returning empty dict", cache_name)
         return {}
