--- conflicted
+++ resolved
@@ -13,10 +13,7 @@
       <nav>
         {% for link in nav_links %}
           <a href="{{ link.href }}">{{ link.label }}</a>
-<<<<<<< HEAD
-=======
           <a href="{{ url_for(link.endpoint) }}">{{ link.label }}</a>
->>>>>>> 0ebd4ce6
         {% endfor %}
       </nav>
 
