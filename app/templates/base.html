--- conflicted
+++ resolved
@@ -10,7 +10,6 @@
   <header>
     <h1>GSU Attendance Dashboard</h1>
       <nav>
-<<<<<<< HEAD
         {% if nav_links %}
           {% for link in nav_links %}
             <a href="{{ link.href }}">{{ link.label }}</a>
@@ -18,12 +17,10 @@
         {% else %}
           <span class="nav-empty">Navigation unavailable</span>
         {% endif %}
-=======
         {% for link in nav_links %}
           <a href="{{ link.href }}">{{ link.label }}</a>
           <a href="{{ url_for(link.endpoint) }}">{{ link.label }}</a>
         {% endfor %}
->>>>>>> e722de80
       </nav>
 
   </header>
