--- conflicted
+++ resolved
@@ -85,12 +85,9 @@
 
     log.debug("Google Sheets client initialised successfully.")
     return client
-<<<<<<< HEAD
-=======
     info = json.loads(creds_json)
     creds = Credentials.from_service_account_info(info, scopes=scopes)
     return gspread.authorize(creds)
->>>>>>> 0c9eb355
 
 
 @dataclass
@@ -113,7 +110,6 @@
 
     log.debug("Worksheet opened successfully: %s / %s", cfg.sheet_id, cfg.tab_name)
     return ws
-<<<<<<< HEAD
 
 
 # ---------------------------------------------------------------------------
@@ -138,7 +134,6 @@
     return 0
 
 
-=======
 
 
 # ---------------------------------------------------------------------------
@@ -163,7 +158,6 @@
     return 0
 
 
->>>>>>> 0c9eb355
 def _sheet_to_df(ws: gspread.Worksheet, return_meta: bool = False):
     log.debug("Fetching all values for worksheet %s", ws.title)
     rows = ws.get_all_values()
@@ -603,13 +597,10 @@
 
     df = pd.read_csv(io.StringIO(response.text), dtype=str, keep_default_na=False)
     log.debug("Availability CSV parsed with shape %s", df.shape)
-<<<<<<< HEAD
-=======
     response = requests.get(csv_url, timeout=30)
     response.raise_for_status()
 
     df = pd.read_csv(io.StringIO(response.text), dtype=str, keep_default_na=False)
->>>>>>> 0c9eb355
     name_column = ""
 
     if name_column_override and name_column_override in df.columns:
@@ -922,8 +913,6 @@
             extra={"sheet_id": sheet_id, "tab_name": tab_name, "target_iso": target_iso},
         )
         raise
-<<<<<<< HEAD
-=======
         return {"updated": 0}
 
     ws = _open_ws(SheetConfig(sheet_id, tab_name))
@@ -965,7 +954,6 @@
         ws.format(request["range"], request["format"])
 
     return {"updated": len(value_cells), "column_index": column_index, "date_columns": updated_columns}
->>>>>>> 0c9eb355
 
 
 # ---------------------------------------------------------------------------
