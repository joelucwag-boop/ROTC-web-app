#!/usr/bin/env python3
"""High level helpers for interacting with the attendance workbook.

This module is intentionally verbose – each function performs a single
responsibility so that troubleshooting a bad dataset only requires
touching one small unit at a time.  The functions here are used both by
the caching layer and directly by the writer blueprint.
"""

from __future__ import annotations

import io
import json
import logging
import os
import re
import sys
from dataclasses import dataclass
from datetime import date as _date
from datetime import datetime
from typing import Any, Dict, Iterable, List, Optional, Tuple

import gspread
import pandas as pd
import requests
from gspread.cell import Cell
from gspread.utils import rowcol_to_a1
from google.oauth2.service_account import Credentials

log = logging.getLogger(__name__)

STATUS_KEYS = ("Present", "FTR", "Excused")

DAY_ALIASES = {
    "monday": {"monday", "mon", "mo"},
    "tuesday": {"tuesday", "tue", "tues", "tu"},
    "wednesday": {"wednesday", "wed", "we"},
    "thursday": {"thursday", "thu", "thur", "thurs", "th"},
    "friday": {"friday", "fri", "fr"},
    "saturday": {"saturday", "sat", "sa"},
    "sunday": {"sunday", "sun", "su"},
}


# ---------------------------------------------------------------------------
# Google client utilities
# ---------------------------------------------------------------------------


ENV_KEY = "GOOGLE_SERVICE_ACCOUNT_JSON"


def _client_from_env() -> gspread.Client:
    log.debug("Initialising Google Sheets client using %s", ENV_KEY)
    scopes = [
        "https://www.googleapis.com/auth/spreadsheets",
        "https://www.googleapis.com/auth/drive",
    ]

    creds_json = os.getenv(ENV_KEY)
    if not creds_json:
        log.error("Environment variable %s is not configured.", ENV_KEY)
        raise RuntimeError(
            f"Environment variable {ENV_KEY} not found. "
            "Set it to the full JSON payload of your service account key."
        )

    try:
        info = json.loads(creds_json)
    except json.JSONDecodeError as exc:
        log.exception("Failed to parse service account JSON from %s", ENV_KEY)
        raise RuntimeError("Invalid service account JSON payload.") from exc

    try:
        creds = Credentials.from_service_account_info(info, scopes=scopes)
    except Exception:
        log.exception("Failed to build Google credentials from service account info.")
        raise

    try:
        client = gspread.authorize(creds)
    except Exception:
        log.exception("Failed to authorise Google Sheets client.")
        raise

    log.debug("Google Sheets client initialised successfully.")
    return client
<<<<<<< HEAD
=======
    info = json.loads(creds_json)
    creds = Credentials.from_service_account_info(info, scopes=scopes)
    return gspread.authorize(creds)
>>>>>>> 0ebd4ce6


@dataclass
class SheetConfig:
    sheet_id: str
    tab_name: str


def _open_ws(cfg: SheetConfig) -> gspread.Worksheet:
    log.debug("Opening worksheet: sheet_id=%s tab_name=%s", cfg.sheet_id, cfg.tab_name)
    try:
        gc = _client_from_env()
        sh = gc.open_by_key(cfg.sheet_id)
        ws = sh.worksheet(cfg.tab_name)
    except Exception:
        log.exception(
            "Failed to open worksheet", extra={"sheet_id": cfg.sheet_id, "tab_name": cfg.tab_name}
        )
        raise

    log.debug("Worksheet opened successfully: %s / %s", cfg.sheet_id, cfg.tab_name)
    return ws
<<<<<<< HEAD
=======




# ---------------------------------------------------------------------------
# DataFrame helpers (ported from the original scripts)
# ---------------------------------------------------------------------------


def _detect_header_row(rows: Iterable[Iterable[str]], max_scan: int = 10) -> int:
    def norm(s):
        return re.sub(r"[^a-z0-9]+", "", (s or "").strip().lower())

    for i in range(min(max_scan, len(rows))):
        r = list(rows[i])
        if not r:
            continue
        norms = [norm(c) for c in r]
        has_nameish = any(k in norms for k in ["namefirst", "firstname", "first", "namelast", "lastname", "last"])
        has_msish = any(k in norms for k in ["mslevel", "ms", "mslvl", "msyear", "msclass", "mscohort"])
        nonempty = sum(1 for c in r if (c or "").strip() != "")
        if (has_nameish or has_msish) and nonempty >= 3:
            return i
    return 0


>>>>>>> 0ebd4ce6


# ---------------------------------------------------------------------------
# DataFrame helpers (ported from the original scripts)
# ---------------------------------------------------------------------------


def _detect_header_row(rows: Iterable[Iterable[str]], max_scan: int = 10) -> int:
    def norm(s):
        return re.sub(r"[^a-z0-9]+", "", (s or "").strip().lower())

    for i in range(min(max_scan, len(rows))):
        r = list(rows[i])
        if not r:
            continue
        norms = [norm(c) for c in r]
        has_nameish = any(k in norms for k in ["namefirst", "firstname", "first", "namelast", "lastname", "last"])
        has_msish = any(k in norms for k in ["mslevel", "ms", "mslvl", "msyear", "msclass", "mscohort"])
        nonempty = sum(1 for c in r if (c or "").strip() != "")
        if (has_nameish or has_msish) and nonempty >= 3:
            return i
    return 0


def _sheet_to_df(ws: gspread.Worksheet, return_meta: bool = False):
    log.debug("Fetching all values for worksheet %s", ws.title)
    rows = ws.get_all_values()
    log.debug("Worksheet %s returned %d rows", ws.title, len(rows))
    if not rows:
        log.error("Worksheet %s appears to be empty.", ws.title)
        raise ValueError("Worksheet appears to be empty.")

    hdr_idx = _detect_header_row(rows, max_scan=10)
    header = rows[hdr_idx]
    data = rows[hdr_idx + 1 :]

    last_nonempty = max((i for i, h in enumerate(header) if (h or "").strip() != ""), default=-1)
    if last_nonempty >= 0:
        header = header[: last_nonempty + 1]
        data = [r[: last_nonempty + 1] for r in data]

    df = pd.DataFrame(data, columns=header)
    log.debug(
        "DataFrame for worksheet %s created with shape %s (header row %d)",
        ws.title,
        df.shape,
        hdr_idx,
    )
    if return_meta:
        return df, hdr_idx, last_nonempty + 1
    return df


def _normalize_name(first: str, last: str) -> str:
    return f"{first.strip()} {last.strip()}".strip()


def _extract_date_str(text: str) -> Optional[str]:
    if not text:
        return None
    m = re.search(r"(\d{1,2}/\d{1,2}/\d{4})", text)
    return m.group(1) if m else None


def _event_from_header(header: str) -> str:
    if not header:
        return ""
    m = re.search(r"\d{1,2}/\d{1,2}/\d{4}\s*([+\-–—:]\s*(.+))?$", header.strip())
    if m and m.group(2):
        return m.group(2).strip()
    return ""


def _target_date_formats(target: str) -> List[str]:
    candidates = set()
    for fmt in ("%Y-%m-%d", "%m/%d/%Y", "%-m/%-d/%Y", "%m/%-d/%Y", "%-m/%d/%Y"):
        try:
            dt = datetime.strptime(target, fmt)
            candidates.add(f"{dt.month}/{dt.day}/{dt.year}")
        except Exception:
            pass
    if re.fullmatch(r"\d{1,2}/\d{1,2}/\d{4}", target.strip()):
        candidates.add(target.strip())
    return list(candidates)


def _find_date_column(df: pd.DataFrame, target_date: str) -> Optional[str]:
    targets = set()
    for s in _target_date_formats(target_date):
        try:
            m, d, y = (int(x) for x in s.split("/"))
            targets.add(_date(y, m, d))
        except Exception:
            pass
    if not targets:
        raise ValueError(
            f"Could not parse target_date '{target_date}'. "
            "Try formats like 2025-08-11 or 8/11/2025."
        )
    for col in df.columns:
        mdyyyy = _extract_date_str(col)
        if not mdyyyy:
            continue
        try:
            m, d, y = (int(x) for x in mdyyyy.split("/"))
            col_date = _date(y, m, d)
        except Exception:
            continue
        if col_date in targets:
            return col
    return None


def _classify_status(cell_value: str) -> Optional[str]:
    v = (cell_value or "").strip().lower()
    if not v:
        return None
    if v == "present":
        return "Present"
    if v == "ftr":
        return "FTR"
    if v.startswith("excused"):
        return "Excused"
    return None


def _norm(s: str) -> str:
    return re.sub(r"[^a-z0-9]+", "", (s or "").strip().lower())


def _find_col(df: pd.DataFrame, wanted_keys: List[str]) -> Optional[str]:
    headers = list(df.columns)
    norm_map = {col: _norm(col) for col in headers}
    wanted_norm = {w for w in wanted_keys if not w.startswith("re:")}
    wanted_regex = [re.compile(w[3:], re.I) for w in wanted_keys if w.startswith("re:")]

    for col, nm in norm_map.items():
        if nm in wanted_norm:
            return col
    for col in headers:
        for rx in wanted_regex:
            if rx.search(col):
                return col
    return None


def _guess_ms_col(df: pd.DataFrame) -> Optional[str]:
    headers = list(df.columns)
    for i, col in enumerate(headers):
        s = df.iloc[:, i]
        vals = s.astype(str).str.strip().str.lower()
        sample = vals[vals != ""].head(30)
        if sample.empty:
            continue
        ok = sample.apply(lambda v: v in {"1", "2", "3", "4", "5"} or re.fullmatch(r"ms\s*\d", v) is not None).mean()
        if ok >= 0.7:
            return col
    return None


def _get_series(df: pd.DataFrame, colname: str) -> pd.Series:
    obj = df[colname]
    if isinstance(obj, pd.DataFrame):
        return obj.iloc[:, 0]
    return obj


def _slugify(value: str) -> str:
    slug = re.sub(r"[^a-z0-9]+", "-", value.strip().lower()).strip("-")
    return slug or "cadet"


def _iso_from_mdyyyy(mdyyyy: str) -> str:
    m, d, y = (int(x) for x in mdyyyy.split("/"))
    return f"{y:04d}-{m:02d}-{d:02d}"


def _mdyyyy_from_iso(iso_date: str) -> str:
    y, m, d = (int(x) for x in iso_date.split("-"))
    return f"{m}/{d}/{y}"


def _program_column(df: pd.DataFrame, hint: str = "") -> Optional[str]:
    preferred = []
    if hint:
        preferred.append(_norm(hint))
    preferred.extend(["school", "campus", "program", "university", "college", "institution"])

    norm_map = {col: _norm(col) for col in df.columns}
    for want in preferred:
        for col, norm_val in norm_map.items():
            if norm_val == want:
                return col
    return None


def _clean_text(value: str) -> str:
    return re.sub(r"\s+", " ", (value or "").strip())


def _bool_from_response(text: str) -> Optional[bool]:
    value = (text or "").strip().lower()
    if not value:
        return None
    positives = ["yes", "available", "open", "present", "can", "y"]
    negatives = ["no", "not", "unavailable", "cannot", "can't", "n"]
    if any(p in value for p in positives):
        return True
    if any(n in value for n in negatives):
        return False
    return None


def _tokenise(text: str) -> List[str]:
    cleaned = re.sub(r"[^a-z0-9:]+", " ", (text or "").lower())
    parts = [p for p in cleaned.split() if p]
    extra = []
    for part in parts:
        if "-" in part:
            extra.extend(part.split("-"))
        if ":" in part:
            extra.extend(part.split(":"))
    return list({*parts, *extra})


# ---------------------------------------------------------------------------
# Attendance cache builder
# ---------------------------------------------------------------------------


def build_attendance_cache(sheet_id: str, tab_name: str, program_hint: str = "") -> Dict[str, Any]:
    log.info("Building attendance cache", extra={"sheet_id": sheet_id, "tab_name": tab_name})
    try:
        result = _build_attendance_cache_core(sheet_id, tab_name, program_hint)
    except Exception:
        log.exception(
            "Failed to build attendance cache", extra={"sheet_id": sheet_id, "tab_name": tab_name}
        )
        raise

    log.info(
        "Attendance cache built: %d cadets, %d events",
        len(result.get("cadets", [])),
        len(result.get("events", [])),
    )
    return result


def _build_attendance_cache_core(sheet_id: str, tab_name: str, program_hint: str) -> Dict[str, Any]:
    ws = _open_ws(SheetConfig(sheet_id, tab_name))
    df, header_idx, last_col = _sheet_to_df(ws, return_meta=True)

    first_col = _find_col(
        df,
        [
            "namefirst",
            "firstname",
            "first",
            "fname",
            "givenname",
            "re:^name.*first$",
            "re:^first\\b",
        ],
    )
    last_name_col = _find_col(
        df,
        [
            "namelast",
            "lastname",
            "last",
            "lname",
            "surname",
            "familyname",
            "re:^name.*last$",
            "re:^last\\b",
        ],
    )
    ms_col = _find_col(
        df,
        ["mslevel", "ms", "mslvl", "msyear", "msclass", "mscohort", "re:^ms\\s*level$", "re:^ms\\b"],
    ) or _guess_ms_col(df)

    if not (first_col and last_name_col and ms_col):
        raise ValueError("Could not detect first/last/MS columns in attendance sheet.")

    program_col = _program_column(df, program_hint)

    date_columns: List[Dict[str, Any]] = []
    for idx, col in enumerate(df.columns):
        md = _extract_date_str(col)
        if not md:
            continue
        try:
            iso = _iso_from_mdyyyy(md)
        except Exception:
            continue
        date_columns.append(
            {
                "header": col,
                "iso": iso,
                "event": _event_from_header(col),
                "column_index": idx + 1,
            }
        )

    date_columns.sort(key=lambda c: c["iso"])

    ms_series = (
        _get_series(df, ms_col)
        .astype(str)
        .str.lower()
        .str.replace(r"^ms\s*", "", regex=True)
        .str.strip()
    )
    program_series = (
        _get_series(df, program_col).astype(str).str.strip() if program_col else pd.Series(["" for _ in range(len(df))])
    )

    first_series = _get_series(df, first_col).astype(str)
    last_series = _get_series(df, last_name_col).astype(str)

    per_event: Dict[str, Any] = {}
    cadets: List[Dict[str, Any]] = []
    cadet_index: Dict[str, Dict[str, Any]] = {}
    by_name: Dict[str, Dict[str, Any]] = {}
    ms_levels_set = set()

    for idx, row in df.iterrows():
        first = first_series.iloc[idx].strip()
        last = last_series.iloc[idx].strip()
        name = _normalize_name(first, last)
        if not name:
            continue

        ms_value = ms_series.iloc[idx] or ""
        if ms_value:
            ms_levels_set.add(ms_value)
        program_value = program_series.iloc[idx].strip()

        slug_base = _slugify(name)
        slug = f"{slug_base}-{header_idx + 2 + idx}"

        attendance_entries: List[Dict[str, Any]] = []
        status_counts = {status: 0 for status in STATUS_KEYS}

        for col_info in date_columns:
            header = col_info["header"]
            raw_value = str(row.get(header, "") or "").strip()
            normalized = _classify_status(raw_value)
            entry = {
                "date": col_info["iso"],
                "label": header,
                "event": col_info["event"],
                "status": normalized or raw_value,
                "normalized_status": normalized or "",
            }
            attendance_entries.append(entry)

            if normalized:
                status_counts[normalized] += 1
                event_bucket = per_event.setdefault(
                    col_info["iso"],
                    {
                        "iso": col_info["iso"],
                        "header": header,
                        "event": col_info["event"],
                        "counts": {status: 0 for status in STATUS_KEYS},
                        "per_ms": {},
                        "names": {status: [] for status in STATUS_KEYS},
                    },
                )
                event_bucket["counts"][normalized] += 1
                ms_counts = event_bucket["per_ms"].setdefault(ms_value, {status: 0 for status in STATUS_KEYS})
                ms_counts[normalized] += 1
                event_bucket["names"][normalized].append(
                    {
                        "name": name,
                        "slug": slug,
                        "ms": ms_value,
                        "school": program_value,
                    }
                )

        cadet_payload = {
            "id": slug,
            "name": name,
            "first": first,
            "last": last,
            "ms": ms_value,
            "school": program_value,
            "normalized_name": _norm(name),
            "sheet_row": header_idx + 2 + idx,
            "attendance": attendance_entries,
            "status_counts": status_counts,
        }

        cadets.append(cadet_payload)
        cadet_index[slug] = cadet_payload
        by_name[_norm(name)] = cadet_payload

    events = []
    for iso in sorted(per_event.keys()):
        bucket = per_event[iso]
        bucket["per_ms"] = {
            ms: {status: counts.get(status, 0) for status in STATUS_KEYS}
            for ms, counts in bucket["per_ms"].items()
        }
        events.append(
            {
                "iso": iso,
                "header": bucket["header"],
                "event": bucket["event"],
                "counts": {status: bucket["counts"].get(status, 0) for status in STATUS_KEYS},
                "per_ms": bucket["per_ms"],
                "names": bucket["names"],
            }
        )

    latest_event = events[-1] if events else None

    return {
        "generated_at": datetime.utcnow().isoformat() + "Z",
        "header_row": header_idx + 1,
        "last_column_index": last_col,
        "ms_levels": sorted(ms_levels_set),
        "date_columns": date_columns,
        "events": events,
        "latest_event": latest_event,
        "cadets": cadets,
        "cadet_index": cadet_index,
        "by_name": by_name,
        "per_event": per_event,
    }


# ---------------------------------------------------------------------------
# Availability cache builder
# ---------------------------------------------------------------------------


def build_availability_cache(csv_url: str, name_column_override: str = "") -> Dict[str, Any]:
    log.info("Building availability cache", extra={"csv_url": csv_url})
    try:
        result = _build_availability_cache_core(csv_url, name_column_override)
    except Exception:
        log.exception("Failed to build availability cache", extra={"csv_url": csv_url})
        raise

    log.info(
        "Availability cache built with %d entries", len(result.get("entries", []))
    )
    return result


def _build_availability_cache_core(csv_url: str, name_column_override: str) -> Dict[str, Any]:
    response = requests.get(csv_url, timeout=30)
    log.debug(
        "Availability CSV response: status=%s bytes=%d", response.status_code, len(response.content)
    )
    response.raise_for_status()

    df = pd.read_csv(io.StringIO(response.text), dtype=str, keep_default_na=False)
    log.debug("Availability CSV parsed with shape %s", df.shape)
<<<<<<< HEAD
=======
    response = requests.get(csv_url, timeout=30)
    response.raise_for_status()

    df = pd.read_csv(io.StringIO(response.text), dtype=str, keep_default_na=False)
>>>>>>> 0ebd4ce6
    name_column = ""

    if name_column_override and name_column_override in df.columns:
        name_column = name_column_override
        log.debug("Using override name column: %s", name_column)
    else:
        candidates = [
            "full name",
            "name",
            "cadet name",
            "cadet",
            "preferred name",
            "re:^name$",
        ]
        norm_map = {col: _norm(col) for col in df.columns}
        for cand in candidates:
            norm_cand = _norm(cand)
            for col, nm in norm_map.items():
                if nm == norm_cand:
                    name_column = col
                    log.debug("Detected name column: %s", name_column)
                    break
            if name_column:
                break

    first_col = _find_col(df, ["firstname", "first", "fname", "re:^first\\b"])
    last_col = _find_col(df, ["lastname", "last", "lname", "re:^last\\b"])

    entries: List[Dict[str, Any]] = []
    index: Dict[str, Dict[str, Any]] = {}
    by_name: Dict[str, Dict[str, Any]] = {}

    for _, row in df.iterrows():
        if name_column:
            name = str(row.get(name_column, "")).strip()
        else:
            first = str(row.get(first_col, "")).strip()
            last = str(row.get(last_col, "")).strip()
            name = _normalize_name(first, last)

        name = _clean_text(name)
        if not name:
            continue

        slug = f"{_slugify(name)}-{len(entries)+1}"
        row_dict = {col: _clean_text(str(row[col])) for col in df.columns}

        day_map: Dict[str, List[Dict[str, Any]]] = {day: [] for day in DAY_ALIASES}

        for column, raw_value in row_dict.items():
            lower_header = column.lower()
            target_day = None
            for canonical, aliases in DAY_ALIASES.items():
                if any(alias in lower_header for alias in aliases):
                    target_day = canonical
                    break
            if not target_day:
                continue

            tokens = _tokenise(column + " " + raw_value)
            day_map[target_day].append(
                {
                    "column": column,
                    "value": raw_value,
                    "tokens": tokens,
                    "available": _bool_from_response(raw_value),
                }
            )

        entry = {
            "id": slug,
            "name": name,
            "normalized_name": _norm(name),
            "raw": row_dict,
            "days": day_map,
        }

        entries.append(entry)
        index[slug] = entry
        by_name[_norm(name)] = entry

    entries.sort(key=lambda item: item["name"].split(" ")[-1].lower())

    return {
        "generated_at": datetime.utcnow().isoformat() + "Z",
        "entries": entries,
        "index": index,
        "by_name": by_name,
    }


# ---------------------------------------------------------------------------
# UMR cache builder
# ---------------------------------------------------------------------------


def build_umr_cache(sheet_id: str, tab_name: str, mapping_json: str = "") -> Dict[str, Any]:
    log.info(
        "Building UMR cache", extra={"sheet_id": sheet_id, "tab_name": tab_name, "mapping_configured": bool(mapping_json)}
    )
    try:
        result = _build_umr_cache_core(sheet_id, tab_name, mapping_json)
    except Exception:
        log.exception(
            "Failed to build UMR cache", extra={"sheet_id": sheet_id, "tab_name": tab_name}
        )
        raise

    log.info("UMR cache built with %d entries", len(result.get("entries", [])))
    return result


def _build_umr_cache_core(sheet_id: str, tab_name: str, mapping_json: str) -> Dict[str, Any]:
    ws = _open_ws(SheetConfig(sheet_id, tab_name))
    entries: List[Dict[str, Any]] = []

    if mapping_json:
        try:
            mapping = json.loads(mapping_json)
        except json.JSONDecodeError as exc:
            log.exception("Invalid JSON provided for UMR mapping.")
            raise ValueError("UMR_MAPPING_JSON is not valid JSON") from exc

        if not isinstance(mapping, list):
            raise ValueError("UMR mapping must be a list of objects")

        for item in mapping:
            if not isinstance(item, dict):
                continue
            position_cell = item.get("position_cell")
            name_cell = item.get("name_cell")
            title_cell = item.get("title_cell")
            if not (position_cell and name_cell):
                continue
            position = ws.acell(position_cell).value
            name = ws.acell(name_cell).value
            title = ws.acell(title_cell).value if title_cell else ""
            entries.append(
                {
                    "position": _clean_text(position),
                    "name": _clean_text(name),
                    "title": _clean_text(title),
                    "cells": {
                        "position": position_cell,
                        "name": name_cell,
                        "title": title_cell or "",
                    },
                }
            )
    else:
        rows = ws.get_all_values()
        log.debug("UMR worksheet returned %d rows", len(rows))
        for i, row in enumerate(rows, start=1):
            if len(row) < 2:
                continue
            position = _clean_text(row[0])
            name = _clean_text(row[1])
            title = _clean_text(row[2]) if len(row) > 2 else ""
            if not (position or name or title):
                continue
            entries.append(
                {
                    "position": position,
                    "name": name,
                    "title": title,
                    "cells": {
                        "position": f"A{i}",
                        "name": f"B{i}",
                        "title": f"C{i}",
                    },
                }
            )

    return {
        "generated_at": datetime.utcnow().isoformat() + "Z",
        "entries": entries,
    }


# ---------------------------------------------------------------------------
# Writer helpers
# ---------------------------------------------------------------------------


def _hex_to_rgb(hex_color: str) -> Dict[str, float]:
    value = hex_color.lstrip("#")
    if len(value) != 6:
        raise ValueError("Color must be 6 hex characters")
    r = int(value[0:2], 16) / 255.0
    g = int(value[2:4], 16) / 255.0
    b = int(value[4:6], 16) / 255.0
    return {"red": r, "green": g, "blue": b}


def ensure_date_column(
    ws: gspread.Worksheet,
    header_row: int,
    date_columns: List[Dict[str, Any]],
    target_iso: str,
    event_label: str,
    last_column_index: int,
) -> Tuple[int, List[Dict[str, Any]]]:
    for col_info in date_columns:
        if col_info["iso"] == target_iso:
            header_value = col_info["header"]
            if event_label and event_label.lower() not in header_value.lower():
                new_header = f"{_mdyyyy_from_iso(target_iso)} + {event_label}".strip()
                ws.update_cell(header_row, col_info["column_index"], new_header)
                col_info["header"] = new_header
                col_info["event"] = event_label
                log.debug(
                    "Updated existing header for %s with event %s at column %d",
                    target_iso,
                    event_label,
                    col_info["column_index"],
                )
            return col_info["column_index"], date_columns

    new_col_index = last_column_index + 1
    header_text = _mdyyyy_from_iso(target_iso)
    if event_label:
        header_text += f" + {event_label}" if "+" not in event_label else f" {event_label}"
    ws.update_cell(header_row, new_col_index, header_text)
    log.debug(
        "Added new attendance column %d with header '%s'", new_col_index, header_text
    )
    date_columns.append(
        {
            "header": header_text,
            "iso": target_iso,
            "event": event_label,
            "column_index": new_col_index,
        }
    )
    date_columns.sort(key=lambda c: c["iso"])
    return new_col_index, date_columns


def write_attendance_entries(
    sheet_id: str,
    tab_name: str,
    header_row: int,
    date_columns: List[Dict[str, Any]],
    last_column_index: int,
    target_iso: str,
    event_label: str,
    updates: List[Dict[str, Any]],
    color_present: str,
    color_ftr: str,
    color_excused: str,
):
    if not updates:
        log.info(
            "No attendance updates received for %s (event=%s)", target_iso, event_label or ""
        )
        return {"updated": 0}

    log.info(
        "Writing %d attendance updates", len(updates), extra={"target_iso": target_iso, "event_label": event_label}
    )
    try:
        ws = _open_ws(SheetConfig(sheet_id, tab_name))
        column_index, updated_columns = ensure_date_column(
            ws, header_row, date_columns, target_iso, event_label, last_column_index
        )

        value_cells = []
        format_requests = []

        color_map = {
            "Present": _hex_to_rgb(color_present),
            "FTR": _hex_to_rgb(color_ftr),
            "Excused": _hex_to_rgb(color_excused),
        }

        for payload in updates:
            row_number = payload["sheet_row"]
            status = payload["status"]
            if not status:
                continue
            value = status
            note = payload.get("note", "").strip()
            if status == "Excused" and note:
                value = f"Excused - {note}" if not status.lower().startswith("excused") else f"{status} - {note}"

            a1 = rowcol_to_a1(row_number, column_index)
            value_cells.append(Cell(row_number, column_index, value))
            if status in color_map:
                format_requests.append(
                    {
                        "range": a1,
                        "format": {"userEnteredFormat": {"backgroundColor": color_map[status]}},
                    }
                )

        if value_cells:
            ws.update_cells(value_cells, value_input_option="USER_ENTERED")
            log.debug("Updated %d cells in column %d", len(value_cells), column_index)

        for request in format_requests:
            ws.format(request["range"], request["format"])

        log.info(
            "Successfully wrote %d attendance updates", len(value_cells), extra={"column_index": column_index}
        )
        return {"updated": len(value_cells), "column_index": column_index, "date_columns": updated_columns}
    except Exception:
        log.exception(
            "Failed to write attendance entries",
            extra={"sheet_id": sheet_id, "tab_name": tab_name, "target_iso": target_iso},
        )
        raise
<<<<<<< HEAD
=======
        return {"updated": 0}

    ws = _open_ws(SheetConfig(sheet_id, tab_name))
    column_index, updated_columns = ensure_date_column(ws, header_row, date_columns, target_iso, event_label, last_column_index)

    value_cells = []
    format_requests = []

    color_map = {
        "Present": _hex_to_rgb(color_present),
        "FTR": _hex_to_rgb(color_ftr),
        "Excused": _hex_to_rgb(color_excused),
    }

    for payload in updates:
        row_number = payload["sheet_row"]
        status = payload["status"]
        if not status:
            continue
        value = status
        note = payload.get("note", "").strip()
        if status == "Excused" and note:
            value = f"Excused - {note}" if not status.lower().startswith("excused") else f"{status} - {note}"

        a1 = rowcol_to_a1(row_number, column_index)
        value_cells.append(Cell(row_number, column_index, value))
        if status in color_map:
            format_requests.append(
                {
                    "range": a1,
                    "format": {"userEnteredFormat": {"backgroundColor": color_map[status]}},
                }
            )

    if value_cells:
        ws.update_cells(value_cells, value_input_option="USER_ENTERED")

    for request in format_requests:
        ws.format(request["range"], request["format"])

    return {"updated": len(value_cells), "column_index": column_index, "date_columns": updated_columns}
>>>>>>> 0ebd4ce6


# ---------------------------------------------------------------------------
# Legacy CLI compatibility wrappers (used by the CLI + cache helpers)
# ---------------------------------------------------------------------------


def get_attendance_by_date(sheet_id, tab_name, target_date, ms_level) -> Dict[str, List[str]]:
    log.debug(
        "Fetching attendance by date",
        extra={
            "sheet_id": sheet_id,
            "tab_name": tab_name,
            "target_date": target_date,
            "ms_level": ms_level,
        },
    )
    cfg = SheetConfig(sheet_id=sheet_id, tab_name=tab_name)
    ws = _open_ws(cfg)
    df = _sheet_to_df(ws)

    first_col = _find_col(
        df,
        [
            "namefirst",
            "firstname",
            "first",
            "fname",
            "givenname",
            "re:^name.*first$",
            "re:^first\\b",
        ],
    )
    last_col = _find_col(
        df,
        [
            "namelast",
            "lastname",
            "last",
            "lname",
            "surname",
            "familyname",
            "re:^name.*last$",
            "re:^last\\b",
        ],
    )
    ms_col = _find_col(
        df,
        ["mslevel", "ms", "mslvl", "msyear", "msclass", "mscohort", "re:^ms\\s*level$", "re:^ms\\b"],
    ) or _guess_ms_col(df)

    if not (first_col and last_col and ms_col):
        raise ValueError("Missing columns for First/Last/MS.")

    date_col = _find_date_column(df, target_date)
    if not date_col:
        raise ValueError(f"No column for date {target_date}")

    df["_MS"] = (
        _get_series(df, ms_col).astype(str).str.lower().str.replace(r"^ms\s*", "", regex=True).str.strip()
    )
    wanted_ms = str(ms_level).lower().replace("ms", "").strip()
    df_ms = df[df["_MS"] == wanted_ms].copy()

    out = {"Present": [], "FTR": [], "Excused": []}
    for _, row in df_ms.iterrows():
        status = _classify_status(row.get(date_col, ""))
        if status:
            name = _normalize_name(str(row.get(first_col, "")), str(row.get(last_col, "")))
            out[status].append(name)
    log.debug(
        "Attendance by date fetched",
        extra={
            "target_date": target_date,
            "ms_level": ms_level,
            "present": len(out.get("Present", [])),
            "ftr": len(out.get("FTR", [])),
            "excused": len(out.get("Excused", [])),
        },
    )
    return out


def get_cadet_record(sheet_id, tab_name, first_name=None, last_name=None, full_name=None) -> pd.Series:
    log.debug(
        "Fetching cadet record",
        extra={
            "sheet_id": sheet_id,
            "tab_name": tab_name,
            "first_name": first_name,
            "last_name": last_name,
            "full_name": full_name,
        },
    )
    if full_name and full_name.strip():
        if " " in full_name.strip():
            target_first, target_last = [p.strip() for p in full_name.split(" ", 1)]
        else:
            target_first, target_last = full_name.strip(), ""
    else:
        target_first = (first_name or "").strip()
        target_last = (last_name or "").strip()
    target_full = _normalize_name(target_first, target_last).lower()

    cfg = SheetConfig(sheet_id=sheet_id, tab_name=tab_name)
    ws = _open_ws(cfg)
    df = _sheet_to_df(ws)

    first_col = _find_col(df, ["namefirst", "firstname", "first", "fname", "givenname", "re:^name.*first$", "re:^first\\b"])
    last_col = _find_col(df, ["namelast", "lastname", "last", "lname", "surname", "familyname", "re:^name.*last$", "re:^last\\b"])
    ms_col = _find_col(df, ["mslevel", "ms", "mslvl", "msyear", "msclass", "mscohort", "re:^ms\\s*level$", "re:^ms\\b"]) or _guess_ms_col(df)

    if not (first_col and last_col and ms_col):
        raise ValueError("Missing columns for First/Last/MS.")

    date_cols = [c for c in df.columns if _extract_date_str(c)]
    if not date_cols:
        raise ValueError("No attendance date columns found.")

    df["_full"] = (
        _get_series(df, first_col).astype(str).str.strip() + " " + _get_series(df, last_col).astype(str).str.strip()
    ).str.lower()

    match = df[df["_full"] == target_full]
    if match.empty:
        raise ValueError(f"Cadet '{target_full}' not found.")
    result = match.iloc[0][date_cols]
    log.debug(
        "Cadet record retrieved",
        extra={"cadet": target_full, "columns": len(date_cols)},
    )
    return result


def daily_report(sheet_id, tab_name, target_date, ms_levels=("1", "2", "3", "4", "5"), include_name_lists=False):
    log.debug(
        "Generating daily report",
        extra={
            "sheet_id": sheet_id,
            "tab_name": tab_name,
            "target_date": target_date,
            "ms_levels": ms_levels,
            "include_names": include_name_lists,
        },
    )
    ms_levels = [str(x).strip() for x in ms_levels]
    rows, names_by_ms = [], {}
    total_present = total_ftr = total_excused = 0

    for ms in ms_levels:
        buckets = get_attendance_by_date(sheet_id, tab_name, target_date, ms)
        p, f, e = len(buckets["Present"]), len(buckets["FTR"]), len(buckets["Excused"])
        rows.append({"MS Level": ms, "Present": p, "FTR": f, "Excused": e, "Total": p + f + e})
        total_present += p
        total_ftr += f
        total_excused += e
        if include_name_lists:
            names_by_ms[ms] = buckets

    overall = {
        "MS Level": "Overall",
        "Present": total_present,
        "FTR": total_ftr,
        "Excused": total_excused,
        "Total": total_present + total_ftr + total_excused,
    }
    result = {"table": rows, "overall": overall}
    if include_name_lists:
        result["names_by_ms"] = names_by_ms
    log.debug(
        "Daily report generated",
        extra={
            "target_date": target_date,
            "overall_present": overall["Present"],
            "overall_ftr": overall["FTR"],
            "overall_excused": overall["Excused"],
        },
    )
    return result


def print_daily_report(report: dict):
    rows = report["table"]
    overall = report["overall"]
    print(f"{'MS Level':<8} {'Present':>7} {'FTR':>7} {'Excused':>8} {'Total':>7}")
    print("-" * 42)
    for r in rows:
        print(f"{r['MS Level']:<8} {r['Present']:>7} {r['FTR']:>7} {r['Excused']:>8} {r['Total']:>7}")
    print("-" * 42)
    print(
        f"{overall['MS Level']:<8} {overall['Present']:>7} {overall['FTR']:>7} "
        f"{overall['Excused']:>8} {overall['Total']:>7}"
    )


if __name__ == "__main__":
    if len(sys.argv) < 2:
        print(
            "Usage:\n  by-date SHEET_ID TAB_NAME TARGET_DATE MS_LEVEL\n"
            "  cadet SHEET_ID TAB_NAME FIRST LAST\n"
            "  daily SHEET_ID TAB_NAME TARGET_DATE [MS_LEVELS_COMMA_SEPARATED]"
        )
        sys.exit(1)

    mode = sys.argv[1].lower()

    if mode == "by-date":
        _, _, sheet_id, tab_name, target_date, ms_level = sys.argv
        res = get_attendance_by_date(sheet_id, tab_name, target_date, ms_level)
        print(pd.Series({k: len(v) for k, v in res.items()}))
        print(res)
    elif mode == "cadet":
        _, _, sheet_id, tab_name, first, last = sys.argv
        s = get_cadet_record(sheet_id, tab_name, first_name=first, last_name=last)
        out = pd.DataFrame({"DateCol": s.index, "Status": s.values})
        print(out.to_string(index=False))
    elif mode == "daily":
        _, _, sheet_id, tab_name, target_date, *rest = sys.argv
        ms_levels = tuple(str(rest[0]).split(",")) if rest else ("1", "2", "3", "4", "5")
        rep = daily_report(sheet_id, tab_name, target_date, ms_levels=ms_levels)
        print_daily_report(rep)
    else:
        print("Unknown mode. Use 'by-date', 'cadet', or 'daily'.")
<|MERGE_RESOLUTION|>--- conflicted
+++ resolved
@@ -85,12 +85,9 @@
 
     log.debug("Google Sheets client initialised successfully.")
     return client
-<<<<<<< HEAD
-=======
     info = json.loads(creds_json)
     creds = Credentials.from_service_account_info(info, scopes=scopes)
     return gspread.authorize(creds)
->>>>>>> 0ebd4ce6
 
 
 @dataclass
@@ -113,8 +110,6 @@
 
     log.debug("Worksheet opened successfully: %s / %s", cfg.sheet_id, cfg.tab_name)
     return ws
-<<<<<<< HEAD
-=======
 
 
 
@@ -141,7 +136,6 @@
     return 0
 
 
->>>>>>> 0ebd4ce6
 
 
 # ---------------------------------------------------------------------------
@@ -605,13 +599,10 @@
 
     df = pd.read_csv(io.StringIO(response.text), dtype=str, keep_default_na=False)
     log.debug("Availability CSV parsed with shape %s", df.shape)
-<<<<<<< HEAD
-=======
     response = requests.get(csv_url, timeout=30)
     response.raise_for_status()
 
     df = pd.read_csv(io.StringIO(response.text), dtype=str, keep_default_na=False)
->>>>>>> 0ebd4ce6
     name_column = ""
 
     if name_column_override and name_column_override in df.columns:
@@ -924,8 +915,6 @@
             extra={"sheet_id": sheet_id, "tab_name": tab_name, "target_iso": target_iso},
         )
         raise
-<<<<<<< HEAD
-=======
         return {"updated": 0}
 
     ws = _open_ws(SheetConfig(sheet_id, tab_name))
@@ -967,7 +956,6 @@
         ws.format(request["range"], request["format"])
 
     return {"updated": len(value_cells), "column_index": column_index, "date_columns": updated_columns}
->>>>>>> 0ebd4ce6
 
 
 # ---------------------------------------------------------------------------
