#!/usr/bin/env python3
"""High level helpers for interacting with the attendance workbook.

This module is intentionally verbose – each function performs a single
responsibility so that troubleshooting a bad dataset only requires
touching one small unit at a time.  The functions here are used both by
the caching layer and directly by the writer blueprint.
"""

from __future__ import annotations

import io
import json
<<<<<<< HEAD
import logging
=======
>>>>>>> 2e79e841
import os
import re
import sys
from dataclasses import dataclass
from datetime import date as _date
from datetime import datetime
from typing import Any, Dict, Iterable, List, Optional, Tuple

import gspread
import pandas as pd
import requests
from gspread.cell import Cell
from gspread.utils import rowcol_to_a1
from google.oauth2.service_account import Credentials

<<<<<<< HEAD
log = logging.getLogger(__name__)

=======
>>>>>>> 2e79e841
STATUS_KEYS = ("Present", "FTR", "Excused")

DAY_ALIASES = {
    "monday": {"monday", "mon", "mo"},
    "tuesday": {"tuesday", "tue", "tues", "tu"},
    "wednesday": {"wednesday", "wed", "we"},
    "thursday": {"thursday", "thu", "thur", "thurs", "th"},
    "friday": {"friday", "fri", "fr"},
    "saturday": {"saturday", "sat", "sa"},
    "sunday": {"sunday", "sun", "su"},
}


# ---------------------------------------------------------------------------
# Google client utilities
# ---------------------------------------------------------------------------


ENV_KEY = "GOOGLE_SERVICE_ACCOUNT_JSON"


def _client_from_env() -> gspread.Client:
<<<<<<< HEAD
    log.debug("Initialising Google Sheets client using %s", ENV_KEY)
=======
>>>>>>> 2e79e841
    scopes = [
        "https://www.googleapis.com/auth/spreadsheets",
        "https://www.googleapis.com/auth/drive",
    ]

    creds_json = os.getenv(ENV_KEY)
    if not creds_json:
<<<<<<< HEAD
        log.error("Environment variable %s is not configured.", ENV_KEY)
=======
>>>>>>> 2e79e841
        raise RuntimeError(
            f"Environment variable {ENV_KEY} not found. "
            "Set it to the full JSON payload of your service account key."
        )

<<<<<<< HEAD
    try:
        info = json.loads(creds_json)
    except json.JSONDecodeError as exc:
        log.exception("Failed to parse service account JSON from %s", ENV_KEY)
        raise RuntimeError("Invalid service account JSON payload.") from exc

    try:
        creds = Credentials.from_service_account_info(info, scopes=scopes)
    except Exception:
        log.exception("Failed to build Google credentials from service account info.")
        raise

    try:
        client = gspread.authorize(creds)
    except Exception:
        log.exception("Failed to authorise Google Sheets client.")
        raise

    log.debug("Google Sheets client initialised successfully.")
    return client
=======
    info = json.loads(creds_json)
    creds = Credentials.from_service_account_info(info, scopes=scopes)
    return gspread.authorize(creds)
>>>>>>> 2e79e841


@dataclass
class SheetConfig:
    sheet_id: str
    tab_name: str


def _open_ws(cfg: SheetConfig) -> gspread.Worksheet:
    log.debug("Opening worksheet: sheet_id=%s tab_name=%s", cfg.sheet_id, cfg.tab_name)
    try:
        gc = _client_from_env()
        sh = gc.open_by_key(cfg.sheet_id)
        ws = sh.worksheet(cfg.tab_name)
    except Exception:
        log.exception(
            "Failed to open worksheet", extra={"sheet_id": cfg.sheet_id, "tab_name": cfg.tab_name}
        )
        raise

    log.debug("Worksheet opened successfully: %s / %s", cfg.sheet_id, cfg.tab_name)
    return ws


# ---------------------------------------------------------------------------
# DataFrame helpers (ported from the original scripts)
# ---------------------------------------------------------------------------


def _detect_header_row(rows: Iterable[Iterable[str]], max_scan: int = 10) -> int:
    def norm(s):
        return re.sub(r"[^a-z0-9]+", "", (s or "").strip().lower())

    for i in range(min(max_scan, len(rows))):
        r = list(rows[i])
        if not r:
            continue
        norms = [norm(c) for c in r]
        has_nameish = any(k in norms for k in ["namefirst", "firstname", "first", "namelast", "lastname", "last"])
        has_msish = any(k in norms for k in ["mslevel", "ms", "mslvl", "msyear", "msclass", "mscohort"])
        nonempty = sum(1 for c in r if (c or "").strip() != "")
        if (has_nameish or has_msish) and nonempty >= 3:
            return i
    return 0


def _sheet_to_df(ws: gspread.Worksheet, return_meta: bool = False):
<<<<<<< HEAD
    log.debug("Fetching all values for worksheet %s", ws.title)
=======
>>>>>>> 2e79e841
    rows = ws.get_all_values()
    log.debug("Worksheet %s returned %d rows", ws.title, len(rows))
    if not rows:
        log.error("Worksheet %s appears to be empty.", ws.title)
        raise ValueError("Worksheet appears to be empty.")

    hdr_idx = _detect_header_row(rows, max_scan=10)
    header = rows[hdr_idx]
    data = rows[hdr_idx + 1 :]

    last_nonempty = max((i for i, h in enumerate(header) if (h or "").strip() != ""), default=-1)
    if last_nonempty >= 0:
        header = header[: last_nonempty + 1]
        data = [r[: last_nonempty + 1] for r in data]

    df = pd.DataFrame(data, columns=header)
<<<<<<< HEAD
    log.debug(
        "DataFrame for worksheet %s created with shape %s (header row %d)",
        ws.title,
        df.shape,
        hdr_idx,
    )
=======
>>>>>>> 2e79e841
    if return_meta:
        return df, hdr_idx, last_nonempty + 1
    return df


def _normalize_name(first: str, last: str) -> str:
    return f"{first.strip()} {last.strip()}".strip()


def _extract_date_str(text: str) -> Optional[str]:
    if not text:
        return None
    m = re.search(r"(\d{1,2}/\d{1,2}/\d{4})", text)
    return m.group(1) if m else None


def _event_from_header(header: str) -> str:
    if not header:
        return ""
    m = re.search(r"\d{1,2}/\d{1,2}/\d{4}\s*([+\-–—:]\s*(.+))?$", header.strip())
    if m and m.group(2):
        return m.group(2).strip()
    return ""


def _target_date_formats(target: str) -> List[str]:
    candidates = set()
    for fmt in ("%Y-%m-%d", "%m/%d/%Y", "%-m/%-d/%Y", "%m/%-d/%Y", "%-m/%d/%Y"):
        try:
            dt = datetime.strptime(target, fmt)
            candidates.add(f"{dt.month}/{dt.day}/{dt.year}")
        except Exception:
            pass
    if re.fullmatch(r"\d{1,2}/\d{1,2}/\d{4}", target.strip()):
        candidates.add(target.strip())
    return list(candidates)


def _find_date_column(df: pd.DataFrame, target_date: str) -> Optional[str]:
    targets = set()
    for s in _target_date_formats(target_date):
        try:
            m, d, y = (int(x) for x in s.split("/"))
            targets.add(_date(y, m, d))
        except Exception:
            pass
    if not targets:
        raise ValueError(
            f"Could not parse target_date '{target_date}'. "
            "Try formats like 2025-08-11 or 8/11/2025."
        )
    for col in df.columns:
        mdyyyy = _extract_date_str(col)
        if not mdyyyy:
            continue
        try:
            m, d, y = (int(x) for x in mdyyyy.split("/"))
            col_date = _date(y, m, d)
        except Exception:
            continue
        if col_date in targets:
            return col
    return None


def _classify_status(cell_value: str) -> Optional[str]:
    v = (cell_value or "").strip().lower()
    if not v:
        return None
    if v == "present":
        return "Present"
    if v == "ftr":
        return "FTR"
    if v.startswith("excused"):
        return "Excused"
    return None


def _norm(s: str) -> str:
    return re.sub(r"[^a-z0-9]+", "", (s or "").strip().lower())


def _find_col(df: pd.DataFrame, wanted_keys: List[str]) -> Optional[str]:
    headers = list(df.columns)
    norm_map = {col: _norm(col) for col in headers}
    wanted_norm = {w for w in wanted_keys if not w.startswith("re:")}
    wanted_regex = [re.compile(w[3:], re.I) for w in wanted_keys if w.startswith("re:")]

    for col, nm in norm_map.items():
        if nm in wanted_norm:
            return col
    for col in headers:
        for rx in wanted_regex:
            if rx.search(col):
                return col
    return None


def _guess_ms_col(df: pd.DataFrame) -> Optional[str]:
    headers = list(df.columns)
    for i, col in enumerate(headers):
        s = df.iloc[:, i]
        vals = s.astype(str).str.strip().str.lower()
        sample = vals[vals != ""].head(30)
        if sample.empty:
            continue
        ok = sample.apply(lambda v: v in {"1", "2", "3", "4", "5"} or re.fullmatch(r"ms\s*\d", v) is not None).mean()
        if ok >= 0.7:
            return col
    return None


def _get_series(df: pd.DataFrame, colname: str) -> pd.Series:
    obj = df[colname]
    if isinstance(obj, pd.DataFrame):
        return obj.iloc[:, 0]
    return obj


def _slugify(value: str) -> str:
    slug = re.sub(r"[^a-z0-9]+", "-", value.strip().lower()).strip("-")
    return slug or "cadet"


def _iso_from_mdyyyy(mdyyyy: str) -> str:
    m, d, y = (int(x) for x in mdyyyy.split("/"))
    return f"{y:04d}-{m:02d}-{d:02d}"


def _mdyyyy_from_iso(iso_date: str) -> str:
    y, m, d = (int(x) for x in iso_date.split("-"))
    return f"{m}/{d}/{y}"


def _program_column(df: pd.DataFrame, hint: str = "") -> Optional[str]:
    preferred = []
    if hint:
        preferred.append(_norm(hint))
    preferred.extend(["school", "campus", "program", "university", "college", "institution"])

    norm_map = {col: _norm(col) for col in df.columns}
    for want in preferred:
        for col, norm_val in norm_map.items():
            if norm_val == want:
                return col
    return None


def _clean_text(value: str) -> str:
    return re.sub(r"\s+", " ", (value or "").strip())


def _bool_from_response(text: str) -> Optional[bool]:
    value = (text or "").strip().lower()
    if not value:
        return None
    positives = ["yes", "available", "open", "present", "can", "y"]
    negatives = ["no", "not", "unavailable", "cannot", "can't", "n"]
    if any(p in value for p in positives):
        return True
    if any(n in value for n in negatives):
        return False
    return None


def _tokenise(text: str) -> List[str]:
    cleaned = re.sub(r"[^a-z0-9:]+", " ", (text or "").lower())
    parts = [p for p in cleaned.split() if p]
    extra = []
    for part in parts:
        if "-" in part:
            extra.extend(part.split("-"))
        if ":" in part:
            extra.extend(part.split(":"))
    return list({*parts, *extra})


# ---------------------------------------------------------------------------
# Attendance cache builder
# ---------------------------------------------------------------------------


def build_attendance_cache(sheet_id: str, tab_name: str, program_hint: str = "") -> Dict[str, Any]:
<<<<<<< HEAD
    log.info("Building attendance cache", extra={"sheet_id": sheet_id, "tab_name": tab_name})
    try:
        result = _build_attendance_cache_core(sheet_id, tab_name, program_hint)
    except Exception:
        log.exception(
            "Failed to build attendance cache", extra={"sheet_id": sheet_id, "tab_name": tab_name}
        )
        raise

    log.info(
        "Attendance cache built: %d cadets, %d events",
        len(result.get("cadets", [])),
        len(result.get("events", [])),
    )
    return result


def _build_attendance_cache_core(sheet_id: str, tab_name: str, program_hint: str) -> Dict[str, Any]:
=======
>>>>>>> 2e79e841
    ws = _open_ws(SheetConfig(sheet_id, tab_name))
    df, header_idx, last_col = _sheet_to_df(ws, return_meta=True)

    first_col = _find_col(
        df,
        [
            "namefirst",
            "firstname",
            "first",
            "fname",
            "givenname",
            "re:^name.*first$",
            "re:^first\\b",
        ],
    )
    last_name_col = _find_col(
        df,
        [
            "namelast",
            "lastname",
            "last",
            "lname",
            "surname",
            "familyname",
            "re:^name.*last$",
            "re:^last\\b",
        ],
    )
    ms_col = _find_col(
        df,
        ["mslevel", "ms", "mslvl", "msyear", "msclass", "mscohort", "re:^ms\\s*level$", "re:^ms\\b"],
    ) or _guess_ms_col(df)

    if not (first_col and last_name_col and ms_col):
        raise ValueError("Could not detect first/last/MS columns in attendance sheet.")

    program_col = _program_column(df, program_hint)

    date_columns: List[Dict[str, Any]] = []
    for idx, col in enumerate(df.columns):
        md = _extract_date_str(col)
        if not md:
            continue
        try:
            iso = _iso_from_mdyyyy(md)
        except Exception:
            continue
        date_columns.append(
            {
                "header": col,
                "iso": iso,
                "event": _event_from_header(col),
                "column_index": idx + 1,
            }
        )

    date_columns.sort(key=lambda c: c["iso"])

    ms_series = (
        _get_series(df, ms_col)
        .astype(str)
        .str.lower()
        .str.replace(r"^ms\s*", "", regex=True)
        .str.strip()
    )
    program_series = (
        _get_series(df, program_col).astype(str).str.strip() if program_col else pd.Series(["" for _ in range(len(df))])
    )

    first_series = _get_series(df, first_col).astype(str)
    last_series = _get_series(df, last_name_col).astype(str)

    per_event: Dict[str, Any] = {}
    cadets: List[Dict[str, Any]] = []
    cadet_index: Dict[str, Dict[str, Any]] = {}
    by_name: Dict[str, Dict[str, Any]] = {}
    ms_levels_set = set()

    for idx, row in df.iterrows():
        first = first_series.iloc[idx].strip()
        last = last_series.iloc[idx].strip()
        name = _normalize_name(first, last)
        if not name:
            continue

        ms_value = ms_series.iloc[idx] or ""
        if ms_value:
            ms_levels_set.add(ms_value)
        program_value = program_series.iloc[idx].strip()

        slug_base = _slugify(name)
        slug = f"{slug_base}-{header_idx + 2 + idx}"

        attendance_entries: List[Dict[str, Any]] = []
        status_counts = {status: 0 for status in STATUS_KEYS}

        for col_info in date_columns:
            header = col_info["header"]
            raw_value = str(row.get(header, "") or "").strip()
            normalized = _classify_status(raw_value)
            entry = {
                "date": col_info["iso"],
                "label": header,
                "event": col_info["event"],
                "status": normalized or raw_value,
                "normalized_status": normalized or "",
            }
            attendance_entries.append(entry)

            if normalized:
                status_counts[normalized] += 1
                event_bucket = per_event.setdefault(
                    col_info["iso"],
                    {
                        "iso": col_info["iso"],
                        "header": header,
                        "event": col_info["event"],
                        "counts": {status: 0 for status in STATUS_KEYS},
                        "per_ms": {},
                        "names": {status: [] for status in STATUS_KEYS},
                    },
                )
                event_bucket["counts"][normalized] += 1
                ms_counts = event_bucket["per_ms"].setdefault(ms_value, {status: 0 for status in STATUS_KEYS})
                ms_counts[normalized] += 1
                event_bucket["names"][normalized].append(
                    {
                        "name": name,
                        "slug": slug,
                        "ms": ms_value,
                        "school": program_value,
                    }
                )

        cadet_payload = {
            "id": slug,
            "name": name,
            "first": first,
            "last": last,
            "ms": ms_value,
            "school": program_value,
            "normalized_name": _norm(name),
            "sheet_row": header_idx + 2 + idx,
            "attendance": attendance_entries,
            "status_counts": status_counts,
        }

        cadets.append(cadet_payload)
        cadet_index[slug] = cadet_payload
        by_name[_norm(name)] = cadet_payload

    events = []
    for iso in sorted(per_event.keys()):
        bucket = per_event[iso]
        bucket["per_ms"] = {
            ms: {status: counts.get(status, 0) for status in STATUS_KEYS}
            for ms, counts in bucket["per_ms"].items()
        }
        events.append(
            {
                "iso": iso,
                "header": bucket["header"],
                "event": bucket["event"],
                "counts": {status: bucket["counts"].get(status, 0) for status in STATUS_KEYS},
                "per_ms": bucket["per_ms"],
                "names": bucket["names"],
            }
        )

    latest_event = events[-1] if events else None

    return {
        "generated_at": datetime.utcnow().isoformat() + "Z",
        "header_row": header_idx + 1,
        "last_column_index": last_col,
        "ms_levels": sorted(ms_levels_set),
        "date_columns": date_columns,
        "events": events,
        "latest_event": latest_event,
        "cadets": cadets,
        "cadet_index": cadet_index,
        "by_name": by_name,
        "per_event": per_event,
    }


# ---------------------------------------------------------------------------
# Availability cache builder
# ---------------------------------------------------------------------------


def build_availability_cache(csv_url: str, name_column_override: str = "") -> Dict[str, Any]:
<<<<<<< HEAD
    log.info("Building availability cache", extra={"csv_url": csv_url})
    try:
        result = _build_availability_cache_core(csv_url, name_column_override)
    except Exception:
        log.exception("Failed to build availability cache", extra={"csv_url": csv_url})
        raise

    log.info(
        "Availability cache built with %d entries", len(result.get("entries", []))
    )
    return result


def _build_availability_cache_core(csv_url: str, name_column_override: str) -> Dict[str, Any]:
    response = requests.get(csv_url, timeout=30)
    log.debug(
        "Availability CSV response: status=%s bytes=%d", response.status_code, len(response.content)
    )
    response.raise_for_status()

    df = pd.read_csv(io.StringIO(response.text), dtype=str, keep_default_na=False)
    log.debug("Availability CSV parsed with shape %s", df.shape)
=======
    response = requests.get(csv_url, timeout=30)
    response.raise_for_status()

    df = pd.read_csv(io.StringIO(response.text), dtype=str, keep_default_na=False)
>>>>>>> 2e79e841
    name_column = ""

    if name_column_override and name_column_override in df.columns:
        name_column = name_column_override
<<<<<<< HEAD
        log.debug("Using override name column: %s", name_column)
=======
>>>>>>> 2e79e841
    else:
        candidates = [
            "full name",
            "name",
            "cadet name",
            "cadet",
            "preferred name",
            "re:^name$",
        ]
        norm_map = {col: _norm(col) for col in df.columns}
        for cand in candidates:
            norm_cand = _norm(cand)
            for col, nm in norm_map.items():
                if nm == norm_cand:
                    name_column = col
<<<<<<< HEAD
                    log.debug("Detected name column: %s", name_column)
=======
>>>>>>> 2e79e841
                    break
            if name_column:
                break

    first_col = _find_col(df, ["firstname", "first", "fname", "re:^first\\b"])
    last_col = _find_col(df, ["lastname", "last", "lname", "re:^last\\b"])

    entries: List[Dict[str, Any]] = []
    index: Dict[str, Dict[str, Any]] = {}
    by_name: Dict[str, Dict[str, Any]] = {}

    for _, row in df.iterrows():
        if name_column:
            name = str(row.get(name_column, "")).strip()
        else:
            first = str(row.get(first_col, "")).strip()
            last = str(row.get(last_col, "")).strip()
            name = _normalize_name(first, last)

        name = _clean_text(name)
        if not name:
            continue

        slug = f"{_slugify(name)}-{len(entries)+1}"
        row_dict = {col: _clean_text(str(row[col])) for col in df.columns}

        day_map: Dict[str, List[Dict[str, Any]]] = {day: [] for day in DAY_ALIASES}

        for column, raw_value in row_dict.items():
            lower_header = column.lower()
            target_day = None
            for canonical, aliases in DAY_ALIASES.items():
                if any(alias in lower_header for alias in aliases):
                    target_day = canonical
                    break
            if not target_day:
                continue

            tokens = _tokenise(column + " " + raw_value)
            day_map[target_day].append(
                {
                    "column": column,
                    "value": raw_value,
                    "tokens": tokens,
                    "available": _bool_from_response(raw_value),
                }
            )

        entry = {
            "id": slug,
            "name": name,
            "normalized_name": _norm(name),
            "raw": row_dict,
            "days": day_map,
        }

        entries.append(entry)
        index[slug] = entry
        by_name[_norm(name)] = entry

    entries.sort(key=lambda item: item["name"].split(" ")[-1].lower())

    return {
        "generated_at": datetime.utcnow().isoformat() + "Z",
        "entries": entries,
        "index": index,
        "by_name": by_name,
    }


# ---------------------------------------------------------------------------
# UMR cache builder
# ---------------------------------------------------------------------------


def build_umr_cache(sheet_id: str, tab_name: str, mapping_json: str = "") -> Dict[str, Any]:
<<<<<<< HEAD
    log.info(
        "Building UMR cache", extra={"sheet_id": sheet_id, "tab_name": tab_name, "mapping_configured": bool(mapping_json)}
    )
    try:
        result = _build_umr_cache_core(sheet_id, tab_name, mapping_json)
    except Exception:
        log.exception(
            "Failed to build UMR cache", extra={"sheet_id": sheet_id, "tab_name": tab_name}
        )
        raise

    log.info("UMR cache built with %d entries", len(result.get("entries", [])))
    return result


def _build_umr_cache_core(sheet_id: str, tab_name: str, mapping_json: str) -> Dict[str, Any]:
=======
>>>>>>> 2e79e841
    ws = _open_ws(SheetConfig(sheet_id, tab_name))
    entries: List[Dict[str, Any]] = []

    if mapping_json:
        try:
            mapping = json.loads(mapping_json)
        except json.JSONDecodeError as exc:
<<<<<<< HEAD
            log.exception("Invalid JSON provided for UMR mapping.")
=======
>>>>>>> 2e79e841
            raise ValueError("UMR_MAPPING_JSON is not valid JSON") from exc

        if not isinstance(mapping, list):
            raise ValueError("UMR mapping must be a list of objects")

        for item in mapping:
            if not isinstance(item, dict):
                continue
            position_cell = item.get("position_cell")
            name_cell = item.get("name_cell")
            title_cell = item.get("title_cell")
            if not (position_cell and name_cell):
                continue
            position = ws.acell(position_cell).value
            name = ws.acell(name_cell).value
            title = ws.acell(title_cell).value if title_cell else ""
            entries.append(
                {
                    "position": _clean_text(position),
                    "name": _clean_text(name),
                    "title": _clean_text(title),
                    "cells": {
                        "position": position_cell,
                        "name": name_cell,
                        "title": title_cell or "",
                    },
                }
            )
    else:
        rows = ws.get_all_values()
<<<<<<< HEAD
        log.debug("UMR worksheet returned %d rows", len(rows))
=======
>>>>>>> 2e79e841
        for i, row in enumerate(rows, start=1):
            if len(row) < 2:
                continue
            position = _clean_text(row[0])
            name = _clean_text(row[1])
            title = _clean_text(row[2]) if len(row) > 2 else ""
            if not (position or name or title):
                continue
            entries.append(
                {
                    "position": position,
                    "name": name,
                    "title": title,
                    "cells": {
                        "position": f"A{i}",
                        "name": f"B{i}",
                        "title": f"C{i}",
                    },
                }
            )

    return {
        "generated_at": datetime.utcnow().isoformat() + "Z",
        "entries": entries,
    }


# ---------------------------------------------------------------------------
# Writer helpers
# ---------------------------------------------------------------------------


def _hex_to_rgb(hex_color: str) -> Dict[str, float]:
    value = hex_color.lstrip("#")
    if len(value) != 6:
        raise ValueError("Color must be 6 hex characters")
    r = int(value[0:2], 16) / 255.0
    g = int(value[2:4], 16) / 255.0
    b = int(value[4:6], 16) / 255.0
    return {"red": r, "green": g, "blue": b}


def ensure_date_column(
    ws: gspread.Worksheet,
    header_row: int,
    date_columns: List[Dict[str, Any]],
    target_iso: str,
    event_label: str,
    last_column_index: int,
) -> Tuple[int, List[Dict[str, Any]]]:
    for col_info in date_columns:
        if col_info["iso"] == target_iso:
            header_value = col_info["header"]
            if event_label and event_label.lower() not in header_value.lower():
                new_header = f"{_mdyyyy_from_iso(target_iso)} + {event_label}".strip()
                ws.update_cell(header_row, col_info["column_index"], new_header)
                col_info["header"] = new_header
                col_info["event"] = event_label
<<<<<<< HEAD
                log.debug(
                    "Updated existing header for %s with event %s at column %d",
                    target_iso,
                    event_label,
                    col_info["column_index"],
                )
=======
>>>>>>> 2e79e841
            return col_info["column_index"], date_columns

    new_col_index = last_column_index + 1
    header_text = _mdyyyy_from_iso(target_iso)
    if event_label:
        header_text += f" + {event_label}" if "+" not in event_label else f" {event_label}"
    ws.update_cell(header_row, new_col_index, header_text)
<<<<<<< HEAD
    log.debug(
        "Added new attendance column %d with header '%s'", new_col_index, header_text
    )
=======
>>>>>>> 2e79e841
    date_columns.append(
        {
            "header": header_text,
            "iso": target_iso,
            "event": event_label,
            "column_index": new_col_index,
        }
    )
    date_columns.sort(key=lambda c: c["iso"])
    return new_col_index, date_columns


def write_attendance_entries(
    sheet_id: str,
    tab_name: str,
    header_row: int,
    date_columns: List[Dict[str, Any]],
    last_column_index: int,
    target_iso: str,
    event_label: str,
    updates: List[Dict[str, Any]],
    color_present: str,
    color_ftr: str,
    color_excused: str,
):
    if not updates:
<<<<<<< HEAD
        log.info(
            "No attendance updates received for %s (event=%s)", target_iso, event_label or ""
        )
        return {"updated": 0}

    log.info(
        "Writing %d attendance updates", len(updates), extra={"target_iso": target_iso, "event_label": event_label}
    )
    try:
        ws = _open_ws(SheetConfig(sheet_id, tab_name))
        column_index, updated_columns = ensure_date_column(
            ws, header_row, date_columns, target_iso, event_label, last_column_index
        )

        value_cells = []
        format_requests = []

        color_map = {
            "Present": _hex_to_rgb(color_present),
            "FTR": _hex_to_rgb(color_ftr),
            "Excused": _hex_to_rgb(color_excused),
        }

        for payload in updates:
            row_number = payload["sheet_row"]
            status = payload["status"]
            if not status:
                continue
            value = status
            note = payload.get("note", "").strip()
            if status == "Excused" and note:
                value = f"Excused - {note}" if not status.lower().startswith("excused") else f"{status} - {note}"

            a1 = rowcol_to_a1(row_number, column_index)
            value_cells.append(Cell(row_number, column_index, value))
            if status in color_map:
                format_requests.append(
                    {
                        "range": a1,
                        "format": {"userEnteredFormat": {"backgroundColor": color_map[status]}},
                    }
                )

        if value_cells:
            ws.update_cells(value_cells, value_input_option="USER_ENTERED")
            log.debug("Updated %d cells in column %d", len(value_cells), column_index)

        for request in format_requests:
            ws.format(request["range"], request["format"])

        log.info(
            "Successfully wrote %d attendance updates", len(value_cells), extra={"column_index": column_index}
        )
        return {"updated": len(value_cells), "column_index": column_index, "date_columns": updated_columns}
    except Exception:
        log.exception(
            "Failed to write attendance entries",
            extra={"sheet_id": sheet_id, "tab_name": tab_name, "target_iso": target_iso},
        )
        raise
=======
        return {"updated": 0}

    ws = _open_ws(SheetConfig(sheet_id, tab_name))
    column_index, updated_columns = ensure_date_column(ws, header_row, date_columns, target_iso, event_label, last_column_index)

    value_cells = []
    format_requests = []

    color_map = {
        "Present": _hex_to_rgb(color_present),
        "FTR": _hex_to_rgb(color_ftr),
        "Excused": _hex_to_rgb(color_excused),
    }

    for payload in updates:
        row_number = payload["sheet_row"]
        status = payload["status"]
        if not status:
            continue
        value = status
        note = payload.get("note", "").strip()
        if status == "Excused" and note:
            value = f"Excused - {note}" if not status.lower().startswith("excused") else f"{status} - {note}"

        a1 = rowcol_to_a1(row_number, column_index)
        value_cells.append(Cell(row_number, column_index, value))
        if status in color_map:
            format_requests.append(
                {
                    "range": a1,
                    "format": {"userEnteredFormat": {"backgroundColor": color_map[status]}},
                }
            )

    if value_cells:
        ws.update_cells(value_cells, value_input_option="USER_ENTERED")

    for request in format_requests:
        ws.format(request["range"], request["format"])

    return {"updated": len(value_cells), "column_index": column_index, "date_columns": updated_columns}
>>>>>>> 2e79e841


# ---------------------------------------------------------------------------
# Legacy CLI compatibility wrappers (used by the CLI + cache helpers)
# ---------------------------------------------------------------------------


def get_attendance_by_date(sheet_id, tab_name, target_date, ms_level) -> Dict[str, List[str]]:
    log.debug(
        "Fetching attendance by date",
        extra={
            "sheet_id": sheet_id,
            "tab_name": tab_name,
            "target_date": target_date,
            "ms_level": ms_level,
        },
    )
    cfg = SheetConfig(sheet_id=sheet_id, tab_name=tab_name)
    ws = _open_ws(cfg)
    df = _sheet_to_df(ws)

    first_col = _find_col(
        df,
        [
            "namefirst",
            "firstname",
            "first",
            "fname",
            "givenname",
            "re:^name.*first$",
            "re:^first\\b",
        ],
    )
    last_col = _find_col(
        df,
        [
            "namelast",
            "lastname",
            "last",
            "lname",
            "surname",
            "familyname",
            "re:^name.*last$",
            "re:^last\\b",
        ],
    )
    ms_col = _find_col(
        df,
        ["mslevel", "ms", "mslvl", "msyear", "msclass", "mscohort", "re:^ms\\s*level$", "re:^ms\\b"],
    ) or _guess_ms_col(df)

    if not (first_col and last_col and ms_col):
        raise ValueError("Missing columns for First/Last/MS.")

    date_col = _find_date_column(df, target_date)
    if not date_col:
        raise ValueError(f"No column for date {target_date}")

    df["_MS"] = (
        _get_series(df, ms_col).astype(str).str.lower().str.replace(r"^ms\s*", "", regex=True).str.strip()
    )
    wanted_ms = str(ms_level).lower().replace("ms", "").strip()
    df_ms = df[df["_MS"] == wanted_ms].copy()

    out = {"Present": [], "FTR": [], "Excused": []}
    for _, row in df_ms.iterrows():
        status = _classify_status(row.get(date_col, ""))
        if status:
            name = _normalize_name(str(row.get(first_col, "")), str(row.get(last_col, "")))
            out[status].append(name)
    log.debug(
        "Attendance by date fetched",
        extra={
            "target_date": target_date,
            "ms_level": ms_level,
            "present": len(out.get("Present", [])),
            "ftr": len(out.get("FTR", [])),
            "excused": len(out.get("Excused", [])),
        },
    )
    return out


def get_cadet_record(sheet_id, tab_name, first_name=None, last_name=None, full_name=None) -> pd.Series:
    log.debug(
        "Fetching cadet record",
        extra={
            "sheet_id": sheet_id,
            "tab_name": tab_name,
            "first_name": first_name,
            "last_name": last_name,
            "full_name": full_name,
        },
    )
    if full_name and full_name.strip():
        if " " in full_name.strip():
            target_first, target_last = [p.strip() for p in full_name.split(" ", 1)]
        else:
            target_first, target_last = full_name.strip(), ""
    else:
        target_first = (first_name or "").strip()
        target_last = (last_name or "").strip()
    target_full = _normalize_name(target_first, target_last).lower()

    cfg = SheetConfig(sheet_id=sheet_id, tab_name=tab_name)
    ws = _open_ws(cfg)
    df = _sheet_to_df(ws)

    first_col = _find_col(df, ["namefirst", "firstname", "first", "fname", "givenname", "re:^name.*first$", "re:^first\\b"])
    last_col = _find_col(df, ["namelast", "lastname", "last", "lname", "surname", "familyname", "re:^name.*last$", "re:^last\\b"])
    ms_col = _find_col(df, ["mslevel", "ms", "mslvl", "msyear", "msclass", "mscohort", "re:^ms\\s*level$", "re:^ms\\b"]) or _guess_ms_col(df)

    if not (first_col and last_col and ms_col):
        raise ValueError("Missing columns for First/Last/MS.")

    date_cols = [c for c in df.columns if _extract_date_str(c)]
    if not date_cols:
        raise ValueError("No attendance date columns found.")

    df["_full"] = (
        _get_series(df, first_col).astype(str).str.strip() + " " + _get_series(df, last_col).astype(str).str.strip()
    ).str.lower()

    match = df[df["_full"] == target_full]
    if match.empty:
        raise ValueError(f"Cadet '{target_full}' not found.")
    result = match.iloc[0][date_cols]
    log.debug(
        "Cadet record retrieved",
        extra={"cadet": target_full, "columns": len(date_cols)},
    )
    return result


def daily_report(sheet_id, tab_name, target_date, ms_levels=("1", "2", "3", "4", "5"), include_name_lists=False):
<<<<<<< HEAD
    log.debug(
        "Generating daily report",
        extra={
            "sheet_id": sheet_id,
            "tab_name": tab_name,
            "target_date": target_date,
            "ms_levels": ms_levels,
            "include_names": include_name_lists,
        },
    )
=======
>>>>>>> 2e79e841
    ms_levels = [str(x).strip() for x in ms_levels]
    rows, names_by_ms = [], {}
    total_present = total_ftr = total_excused = 0

    for ms in ms_levels:
        buckets = get_attendance_by_date(sheet_id, tab_name, target_date, ms)
        p, f, e = len(buckets["Present"]), len(buckets["FTR"]), len(buckets["Excused"])
        rows.append({"MS Level": ms, "Present": p, "FTR": f, "Excused": e, "Total": p + f + e})
        total_present += p
        total_ftr += f
        total_excused += e
        if include_name_lists:
            names_by_ms[ms] = buckets

    overall = {
        "MS Level": "Overall",
        "Present": total_present,
        "FTR": total_ftr,
        "Excused": total_excused,
        "Total": total_present + total_ftr + total_excused,
    }
    result = {"table": rows, "overall": overall}
    if include_name_lists:
        result["names_by_ms"] = names_by_ms
    log.debug(
        "Daily report generated",
        extra={
            "target_date": target_date,
            "overall_present": overall["Present"],
            "overall_ftr": overall["FTR"],
            "overall_excused": overall["Excused"],
        },
    )
    return result


def print_daily_report(report: dict):
    rows = report["table"]
    overall = report["overall"]
    print(f"{'MS Level':<8} {'Present':>7} {'FTR':>7} {'Excused':>8} {'Total':>7}")
    print("-" * 42)
    for r in rows:
        print(f"{r['MS Level']:<8} {r['Present']:>7} {r['FTR']:>7} {r['Excused']:>8} {r['Total']:>7}")
    print("-" * 42)
    print(
        f"{overall['MS Level']:<8} {overall['Present']:>7} {overall['FTR']:>7} "
        f"{overall['Excused']:>8} {overall['Total']:>7}"
    )


if __name__ == "__main__":
    if len(sys.argv) < 2:
        print(
            "Usage:\n  by-date SHEET_ID TAB_NAME TARGET_DATE MS_LEVEL\n"
            "  cadet SHEET_ID TAB_NAME FIRST LAST\n"
            "  daily SHEET_ID TAB_NAME TARGET_DATE [MS_LEVELS_COMMA_SEPARATED]"
        )
        sys.exit(1)

    mode = sys.argv[1].lower()

    if mode == "by-date":
        _, _, sheet_id, tab_name, target_date, ms_level = sys.argv
        res = get_attendance_by_date(sheet_id, tab_name, target_date, ms_level)
        print(pd.Series({k: len(v) for k, v in res.items()}))
        print(res)
    elif mode == "cadet":
        _, _, sheet_id, tab_name, first, last = sys.argv
        s = get_cadet_record(sheet_id, tab_name, first_name=first, last_name=last)
        out = pd.DataFrame({"DateCol": s.index, "Status": s.values})
        print(out.to_string(index=False))
    elif mode == "daily":
        _, _, sheet_id, tab_name, target_date, *rest = sys.argv
        ms_levels = tuple(str(rest[0]).split(",")) if rest else ("1", "2", "3", "4", "5")
        rep = daily_report(sheet_id, tab_name, target_date, ms_levels=ms_levels)
        print_daily_report(rep)
    else:
        print("Unknown mode. Use 'by-date', 'cadet', or 'daily'.")
<|MERGE_RESOLUTION|>--- conflicted
+++ resolved
@@ -11,10 +11,7 @@
 
 import io
 import json
-<<<<<<< HEAD
 import logging
-=======
->>>>>>> 2e79e841
 import os
 import re
 import sys
@@ -30,11 +27,8 @@
 from gspread.utils import rowcol_to_a1
 from google.oauth2.service_account import Credentials
 
-<<<<<<< HEAD
 log = logging.getLogger(__name__)
 
-=======
->>>>>>> 2e79e841
 STATUS_KEYS = ("Present", "FTR", "Excused")
 
 DAY_ALIASES = {
@@ -57,10 +51,7 @@
 
 
 def _client_from_env() -> gspread.Client:
-<<<<<<< HEAD
     log.debug("Initialising Google Sheets client using %s", ENV_KEY)
-=======
->>>>>>> 2e79e841
     scopes = [
         "https://www.googleapis.com/auth/spreadsheets",
         "https://www.googleapis.com/auth/drive",
@@ -68,16 +59,12 @@
 
     creds_json = os.getenv(ENV_KEY)
     if not creds_json:
-<<<<<<< HEAD
         log.error("Environment variable %s is not configured.", ENV_KEY)
-=======
->>>>>>> 2e79e841
         raise RuntimeError(
             f"Environment variable {ENV_KEY} not found. "
             "Set it to the full JSON payload of your service account key."
         )
 
-<<<<<<< HEAD
     try:
         info = json.loads(creds_json)
     except json.JSONDecodeError as exc:
@@ -98,11 +85,9 @@
 
     log.debug("Google Sheets client initialised successfully.")
     return client
-=======
     info = json.loads(creds_json)
     creds = Credentials.from_service_account_info(info, scopes=scopes)
     return gspread.authorize(creds)
->>>>>>> 2e79e841
 
 
 @dataclass
@@ -150,10 +135,7 @@
 
 
 def _sheet_to_df(ws: gspread.Worksheet, return_meta: bool = False):
-<<<<<<< HEAD
     log.debug("Fetching all values for worksheet %s", ws.title)
-=======
->>>>>>> 2e79e841
     rows = ws.get_all_values()
     log.debug("Worksheet %s returned %d rows", ws.title, len(rows))
     if not rows:
@@ -170,15 +152,12 @@
         data = [r[: last_nonempty + 1] for r in data]
 
     df = pd.DataFrame(data, columns=header)
-<<<<<<< HEAD
     log.debug(
         "DataFrame for worksheet %s created with shape %s (header row %d)",
         ws.title,
         df.shape,
         hdr_idx,
     )
-=======
->>>>>>> 2e79e841
     if return_meta:
         return df, hdr_idx, last_nonempty + 1
     return df
@@ -362,7 +341,6 @@
 
 
 def build_attendance_cache(sheet_id: str, tab_name: str, program_hint: str = "") -> Dict[str, Any]:
-<<<<<<< HEAD
     log.info("Building attendance cache", extra={"sheet_id": sheet_id, "tab_name": tab_name})
     try:
         result = _build_attendance_cache_core(sheet_id, tab_name, program_hint)
@@ -381,8 +359,6 @@
 
 
 def _build_attendance_cache_core(sheet_id: str, tab_name: str, program_hint: str) -> Dict[str, Any]:
-=======
->>>>>>> 2e79e841
     ws = _open_ws(SheetConfig(sheet_id, tab_name))
     df, header_idx, last_col = _sheet_to_df(ws, return_meta=True)
 
@@ -575,7 +551,6 @@
 
 
 def build_availability_cache(csv_url: str, name_column_override: str = "") -> Dict[str, Any]:
-<<<<<<< HEAD
     log.info("Building availability cache", extra={"csv_url": csv_url})
     try:
         result = _build_availability_cache_core(csv_url, name_column_override)
@@ -598,20 +573,15 @@
 
     df = pd.read_csv(io.StringIO(response.text), dtype=str, keep_default_na=False)
     log.debug("Availability CSV parsed with shape %s", df.shape)
-=======
     response = requests.get(csv_url, timeout=30)
     response.raise_for_status()
 
     df = pd.read_csv(io.StringIO(response.text), dtype=str, keep_default_na=False)
->>>>>>> 2e79e841
     name_column = ""
 
     if name_column_override and name_column_override in df.columns:
         name_column = name_column_override
-<<<<<<< HEAD
         log.debug("Using override name column: %s", name_column)
-=======
->>>>>>> 2e79e841
     else:
         candidates = [
             "full name",
@@ -627,10 +597,7 @@
             for col, nm in norm_map.items():
                 if nm == norm_cand:
                     name_column = col
-<<<<<<< HEAD
                     log.debug("Detected name column: %s", name_column)
-=======
->>>>>>> 2e79e841
                     break
             if name_column:
                 break
@@ -707,7 +674,6 @@
 
 
 def build_umr_cache(sheet_id: str, tab_name: str, mapping_json: str = "") -> Dict[str, Any]:
-<<<<<<< HEAD
     log.info(
         "Building UMR cache", extra={"sheet_id": sheet_id, "tab_name": tab_name, "mapping_configured": bool(mapping_json)}
     )
@@ -724,8 +690,6 @@
 
 
 def _build_umr_cache_core(sheet_id: str, tab_name: str, mapping_json: str) -> Dict[str, Any]:
-=======
->>>>>>> 2e79e841
     ws = _open_ws(SheetConfig(sheet_id, tab_name))
     entries: List[Dict[str, Any]] = []
 
@@ -733,10 +697,7 @@
         try:
             mapping = json.loads(mapping_json)
         except json.JSONDecodeError as exc:
-<<<<<<< HEAD
             log.exception("Invalid JSON provided for UMR mapping.")
-=======
->>>>>>> 2e79e841
             raise ValueError("UMR_MAPPING_JSON is not valid JSON") from exc
 
         if not isinstance(mapping, list):
@@ -767,10 +728,7 @@
             )
     else:
         rows = ws.get_all_values()
-<<<<<<< HEAD
         log.debug("UMR worksheet returned %d rows", len(rows))
-=======
->>>>>>> 2e79e841
         for i, row in enumerate(rows, start=1):
             if len(row) < 2:
                 continue
@@ -829,15 +787,12 @@
                 ws.update_cell(header_row, col_info["column_index"], new_header)
                 col_info["header"] = new_header
                 col_info["event"] = event_label
-<<<<<<< HEAD
                 log.debug(
                     "Updated existing header for %s with event %s at column %d",
                     target_iso,
                     event_label,
                     col_info["column_index"],
                 )
-=======
->>>>>>> 2e79e841
             return col_info["column_index"], date_columns
 
     new_col_index = last_column_index + 1
@@ -845,12 +800,9 @@
     if event_label:
         header_text += f" + {event_label}" if "+" not in event_label else f" {event_label}"
     ws.update_cell(header_row, new_col_index, header_text)
-<<<<<<< HEAD
     log.debug(
         "Added new attendance column %d with header '%s'", new_col_index, header_text
     )
-=======
->>>>>>> 2e79e841
     date_columns.append(
         {
             "header": header_text,
@@ -877,7 +829,6 @@
     color_excused: str,
 ):
     if not updates:
-<<<<<<< HEAD
         log.info(
             "No attendance updates received for %s (event=%s)", target_iso, event_label or ""
         )
@@ -938,7 +889,6 @@
             extra={"sheet_id": sheet_id, "tab_name": tab_name, "target_iso": target_iso},
         )
         raise
-=======
         return {"updated": 0}
 
     ws = _open_ws(SheetConfig(sheet_id, tab_name))
@@ -980,7 +930,6 @@
         ws.format(request["range"], request["format"])
 
     return {"updated": len(value_cells), "column_index": column_index, "date_columns": updated_columns}
->>>>>>> 2e79e841
 
 
 # ---------------------------------------------------------------------------
@@ -1116,7 +1065,6 @@
 
 
 def daily_report(sheet_id, tab_name, target_date, ms_levels=("1", "2", "3", "4", "5"), include_name_lists=False):
-<<<<<<< HEAD
     log.debug(
         "Generating daily report",
         extra={
@@ -1127,8 +1075,6 @@
             "include_names": include_name_lists,
         },
     )
-=======
->>>>>>> 2e79e841
     ms_levels = [str(x).strip() for x in ms_levels]
     rows, names_by_ms = [], {}
     total_present = total_ftr = total_excused = 0
