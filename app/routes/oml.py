from flask import Blueprint, current_app, render_template

from ..utils.sheet_cache import get_cached_data

bp = Blueprint("oml", __name__, url_prefix="/oml")


def _sort_key(ms: str, entry: dict) -> tuple:
    present = entry.get("present", 0)
    ftr = entry.get("ftr", 0)
    name = entry.get("name", "")
    name_key = (name.split(" ")[-1].lower(), name.split(" ")[0].lower())
    if ms in {"1", "2"}:
        return (-present, name_key)
    return (ftr, -present, name_key)


@bp.route("/")
def oml():
    app = current_app
    app.logger.debug("OML leaderboard requested")
    try:
        data = get_cached_data(app, "attendance")
    except Exception:
        app.logger.exception("Failed to load attendance cache for OML")
        data = {}
<<<<<<< HEAD
=======
    data = get_cached_data(app, "attendance")
>>>>>>> cad59545
    cadets = data.get("cadets", [])

    per_ms = {}
    for cadet in cadets:
        ms_value = str(cadet.get("ms", ""))
        counts = cadet.get("status_counts", {})
        per_ms.setdefault(ms_value, []).append(
            {
                "name": cadet.get("name"),
                "slug": cadet.get("id"),
                "present": counts.get("Present", 0),
                "ftr": counts.get("FTR", 0),
                "excused": counts.get("Excused", 0),
                "school": cadet.get("school"),
            }
        )

    leaderboard = []
    for ms, cadet_list in per_ms.items():
        if not ms:
            continue
        sorted_list = sorted(cadet_list, key=lambda entry: _sort_key(ms, entry))
        leaderboard.append({"ms": ms, "cadets": sorted_list})

    leaderboard.sort(key=lambda item: item["ms"])

    app.logger.debug(
        "OML leaderboard prepared",
        extra={
            "levels": len(leaderboard),
            "total_cadets": len(cadets),
        },
    )

    return render_template("oml.html", leaderboard=leaderboard)<|MERGE_RESOLUTION|>--- conflicted
+++ resolved
@@ -24,10 +24,7 @@
     except Exception:
         app.logger.exception("Failed to load attendance cache for OML")
         data = {}
-<<<<<<< HEAD
-=======
     data = get_cached_data(app, "attendance")
->>>>>>> cad59545
     cadets = data.get("cadets", [])
 
     per_ms = {}
