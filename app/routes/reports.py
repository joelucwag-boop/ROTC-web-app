from flask import Blueprint, current_app, render_template, request

from ..utils.sheet_cache import get_cached_data

bp = Blueprint("reports", __name__, url_prefix="/reports")


@bp.route("/")
def reports():
    app = current_app
    app.logger.debug(
        "Reports view requested", extra={"date": request.args.get("date")}
    )
    try:
        data = get_cached_data(app, "attendance")
    except Exception:
        app.logger.exception("Failed to load attendance cache for reports")
        data = {}
<<<<<<< HEAD
=======
    data = get_cached_data(app, "attendance")
>>>>>>> cad59545

    events = list(reversed(data.get("events", [])))  # newest first
    ms_levels = [ms for ms in data.get("ms_levels", []) if ms]
    selected_iso = request.args.get("date")

    selected_event = None
    names_by_ms = {}

    if events:
        if selected_iso:
            selected_event = next((e for e in events if e.get("iso") == selected_iso), None)
        if not selected_event:
            selected_event = events[0]

        names = selected_event.get("names", {})
        for status, cadets in names.items():
            for cadet in cadets:
                ms = str(cadet.get("ms", ""))
                bucket = names_by_ms.setdefault(ms, {"Present": [], "FTR": [], "Excused": []})
                bucket.setdefault(status, []).append(cadet)

    app.logger.debug(
        "Reports data prepared",
        extra={
            "events": len(events),
            "selected_iso": selected_event.get("iso") if selected_event else None,
        },
    )

    return render_template(
        "reports.html",
        events=events,
        ms_levels=ms_levels,
        selected_event=selected_event,
        names_by_ms=names_by_ms,
    )<|MERGE_RESOLUTION|>--- conflicted
+++ resolved
@@ -16,10 +16,7 @@
     except Exception:
         app.logger.exception("Failed to load attendance cache for reports")
         data = {}
-<<<<<<< HEAD
-=======
     data = get_cached_data(app, "attendance")
->>>>>>> cad59545
 
     events = list(reversed(data.get("events", [])))  # newest first
     ms_levels = [ms for ms in data.get("ms_levels", []) if ms]
