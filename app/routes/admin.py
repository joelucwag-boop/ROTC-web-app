--- conflicted
+++ resolved
@@ -17,8 +17,5 @@
     except Exception:
         current_app.logger.exception("Manual cache refresh failed", extra={"cache": cache_name})
         ok = False
-<<<<<<< HEAD
-=======
     ok = refresh_cache(current_app, cache_name)
->>>>>>> 0ebd4ce6
     return jsonify({"ok": ok, "cache": cache_name})