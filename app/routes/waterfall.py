--- conflicted
+++ resolved
@@ -14,10 +14,7 @@
     except Exception:
         app.logger.exception("Failed to load UMR cache for waterfall matrix")
         data = {}
-<<<<<<< HEAD
-=======
     data = get_cached_data(app, "umr")
->>>>>>> 0c9eb355
     matrix = data.get("entries", [])
     app.logger.debug("Waterfall matrix loaded with %d entries", len(matrix))
     return render_template("waterfall.html", matrix=matrix)