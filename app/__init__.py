--- conflicted
+++ resolved
@@ -1,4 +1,3 @@
-<<<<<<< HEAD
 """Application factory and blueprint registration."""
 
 import importlib
@@ -9,11 +8,9 @@
 
 from flask import Blueprint, Flask, redirect, url_for
 
-=======
 # app/__init__.py
 import os, logging, pkgutil, importlib, inspect
 from flask import Flask, redirect, url_for
->>>>>>> cad59545
 from .config import Config
 from .utils.logger import init_logging
 from .utils.sheet_cache import init_cache_scheduler
@@ -88,7 +85,6 @@
 
     register_all_blueprints()
 
-<<<<<<< HEAD
     # Navigation context ---------------------------------------------------
     @app.context_processor
     def inject_nav_links():
@@ -100,7 +96,6 @@
                 raw_items = list(configured)
             else:
                 raw_items = [
-=======
     @app.context_processor
     def _inject_nav_links():
         try:
@@ -129,7 +124,6 @@
                     nav_items.append((label, endpoint))
             else:
                 nav_items = [
->>>>>>> cad59545
                     ("Home", "home.index"),
                     ("Writer", "writer.index"),
                     ("Reports", "reports.index"),
@@ -140,7 +134,6 @@
                     ("Admin", "admin.index"),
                 ]
 
-<<<<<<< HEAD
             prepared = []
             for item in raw_items:
                 if isinstance(item, dict):
@@ -162,14 +155,12 @@
                 if endpoint not in app.view_functions:
                     app.logger.debug(
                         "Navigation endpoint unavailable; skipping", extra={"endpoint": endpoint}
-=======
             available = []
             for label, endpoint in nav_items:
                 if endpoint not in app.view_functions:
                     app.logger.debug(
                         "Navigation endpoint unavailable; skipping",
                         extra={"endpoint": endpoint},
->>>>>>> cad59545
                     )
                     continue
 
@@ -182,7 +173,6 @@
                     )
                     continue
 
-<<<<<<< HEAD
                 prepared.append({"label": label, "endpoint": endpoint, "href": href})
 
             return {"nav_links": prepared}
@@ -191,7 +181,6 @@
             return {"nav_links": []}
 
     # Cache scheduler ------------------------------------------------------
-=======
                 available.append(
                     {
                         "label": label,
@@ -256,7 +245,6 @@
         return {"nav_links": available}
 
     # ---- start scheduler once ----
->>>>>>> cad59545
     if not app.config.get("SCHEDULER_STARTED", False):
         try:
             init_cache_scheduler(app)
@@ -266,11 +254,8 @@
 
     # Minimal error handlers -----------------------------------------------
     @app.errorhandler(404)
-<<<<<<< HEAD
     def _handle_404(error):
-=======
     def _404(e):
->>>>>>> cad59545
         return "Not Found", 404
 
     @app.errorhandler(500)
