# app/__init__.py
import os, logging, pkgutil, importlib, inspect
from flask import Flask, redirect, url_for
from .config import Config
from .utils.logger import init_logging
from .utils.sheet_cache import init_cache_scheduler
from flask import Blueprint  # type: ignore

def create_app():
    app = Flask(__name__, template_folder="templates", static_folder="static")
    app.config.from_object(Config)

    # sane defaults
    app.config.setdefault("CACHE_DIR", os.path.join(os.path.dirname(__file__), "cache"))
    app.config.setdefault("CACHE_REFRESH_HOUR", 5)
    app.config.setdefault("CACHE_REFRESH_MINUTE", 0)
    app.config.setdefault("TZ", "America/Chicago")
    app.config.setdefault("ATTENDANCE_TAB_NAME", "Attendance Roster")

    # logging
    try:
        init_logging(app)
    except Exception:
        logging.basicConfig(level=logging.INFO)
        app.logger.exception("init_logging failed; using basic logging fallback.")

    # ---- root + health ----
    @app.get("/")
    def root():
        # change to "/writer" if you want that page first
        return redirect("/home")

    @app.get("/healthz")
    def healthz():
        return "ok", 200

    # ---- auto-discover and register ALL blueprints in app/routes ----
    def register_all_blueprints():
        base_pkg = "app.routes"
        try:
            pkg = importlib.import_module(base_pkg)
        except Exception as e:
            app.logger.warning("Could not import %s: %s", base_pkg, e)
            return

        for modinfo in pkgutil.iter_modules(pkg.__path__):
            name = f"{base_pkg}.{modinfo.name}"
            try:
                m = importlib.import_module(name)
            except Exception as e:
                app.logger.warning("Skipping %s (import error): %s", name, e)
                continue

            # find any Blueprint objects exported by the module
            bps = [
                (attr_name, obj)
                for attr_name, obj in inspect.getmembers(m)
                if isinstance(obj, Blueprint)
            ]
            if not bps:
                continue

            # optional per-module URL prefix:
            #   set URL_PREFIX = "/writer" in writer.py to override.
            url_prefix = getattr(m, "URL_PREFIX", None)

            for attr_name, bp in bps:
                # default prefix = "/<module name>" if none specified
                prefix = url_prefix or f"/{modinfo.name}"
                try:
                    app.register_blueprint(bp, url_prefix=prefix)
                    app.logger.info("Registered %s.%s at %s", name, attr_name, prefix)
                except Exception as e:
                    app.logger.warning("Failed registering %s.%s: %s", name, attr_name, e)

    register_all_blueprints()

    @app.context_processor
    def _inject_nav_links():
<<<<<<< HEAD
        try:
            configured = app.config.get("NAVIGATION_ITEMS")
            if configured:
                nav_items = []
                for item in configured:
                    if isinstance(item, dict):
                        label = item.get("label")
                        endpoint = item.get("endpoint")
                    else:
                        try:
                            label, endpoint = item
                        except Exception:
                            app.logger.debug(
                                "Ignoring malformed navigation item",
                                extra={"item": item},
                            )
                            continue
                    if not label or not endpoint:
                        app.logger.debug(
                            "Ignoring incomplete navigation item",
                            extra={"item": item},
                        )
                        continue
                    nav_items.append((label, endpoint))
            else:
                nav_items = [
                    ("Home", "home.index"),
                    ("Writer", "writer.index"),
                    ("Reports", "reports.index"),
                    ("Directory", "directory.index"),
                    ("Availability", "availability.index"),
                    ("OML", "oml.index"),
                    ("Waterfall", "waterfall.index"),
                    ("Admin", "admin.index"),
                ]

            available = []
            for label, endpoint in nav_items:
                if endpoint not in app.view_functions:
                    app.logger.debug(
                        "Navigation endpoint unavailable; skipping",
                        extra={"endpoint": endpoint},
                    )
                    continue

                try:
                    href = url_for(endpoint)
                except Exception as exc:
                    app.logger.warning(
                        "Navigation link could not be generated",
                        extra={"endpoint": endpoint, "error": str(exc)},
                    )
                    continue

                available.append(
                    {
                        "label": label,
                        "endpoint": endpoint,
                        "href": href,
                    }
                )

            return {"nav_links": available}
        except Exception:
            app.logger.exception("Failed to prepare navigation links")
            return {"nav_links": []}
=======
        nav_items = [
            ("Home", "home.index"),
            ("Writer", "writer.index"),
            ("Reports", "reports.index"),
            ("Directory", "directory.index"),
            ("Availability", "availability.index"),
            ("OML", "oml.index"),
            ("Waterfall", "waterfall.index"),
            ("Admin", "admin.index"),
        ]

        available = []
        for label, endpoint in nav_items:
            if endpoint not in app.view_functions:
                app.logger.debug(
                    "Navigation endpoint unavailable; skipping",
                    extra={"endpoint": endpoint},
                )

        available = []
        for label, endpoint in nav_items:
            if endpoint not in app.view_functions:
         main
                continue

            try:
                href = url_for(endpoint)
            except Exception:
                app.logger.warning(
                    "Navigation link could not be generated",
                    extra={"endpoint": endpoint},
                )
                continue

            available.append(
                {
                    "label": label,
                    "endpoint": endpoint,
                    "href": href,
                }
            )

            available.append({"label": label, "endpoint": endpoint, "href": href})
                available.append({"label": label, "endpoint": endpoint})
            except Exception:
                app.logger.debug(
                    "Skipping navigation item due to unresolved endpoint",
                    extra={"endpoint": endpoint},
                )
        return {"nav_links": available}
>>>>>>> e722de80

    # ---- start scheduler once ----
    if not app.config.get("SCHEDULER_STARTED", False):
        try:
            init_cache_scheduler(app)
            app.config["SCHEDULER_STARTED"] = True
        except Exception as e:
            app.logger.exception("Failed to start cache scheduler: %s", e)

    # minimal error handlers
    @app.errorhandler(404)
    def _404(e):
        return "Not Found", 404

    @app.errorhandler(500)
    def _500(e):
        app.logger.exception("500: %s", e)
        return "Internal Server Error", 500

    return app<|MERGE_RESOLUTION|>--- conflicted
+++ resolved
@@ -77,7 +77,6 @@
 
     @app.context_processor
     def _inject_nav_links():
-<<<<<<< HEAD
         try:
             configured = app.config.get("NAVIGATION_ITEMS")
             if configured:
@@ -144,7 +143,6 @@
         except Exception:
             app.logger.exception("Failed to prepare navigation links")
             return {"nav_links": []}
-=======
         nav_items = [
             ("Home", "home.index"),
             ("Writer", "writer.index"),
@@ -195,7 +193,6 @@
                     extra={"endpoint": endpoint},
                 )
         return {"nav_links": available}
->>>>>>> e722de80
 
     # ---- start scheduler once ----
     if not app.config.get("SCHEDULER_STARTED", False):
